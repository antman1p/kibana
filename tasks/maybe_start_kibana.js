module.exports = function (grunt) {
  var config = require('./utils/server-config');

  var maybeStartServer = function (options) {
    return function () {
      var http = require('http');
      var opts = {
        method: 'HEAD',
        path: '/',
        host: 'localhost',
        port: options.port
      };

      grunt.log.debug('checking for server', JSON.stringify(opts));

      var req = http.request(opts);

      function onResponse(res) {
        grunt.log.debug('Server responded with', res.statusCode);
        var app = res.headers['x-app-name'];

        if (res.statusCode === 200 && app && app === 'kibana') {
          grunt.log.ok('Kibana server already started on port', options.port);
        } else {
          grunt.log.error('Another server is already running on port', options.port);
          process.exit(1);
        }
        done(res);
      }

      function onError(err) {
        if (err.code !== 'ECONNREFUSED') {
          grunt.log.error('Kibana server check failed', err);
        }

        grunt.config.set(options.name, true);
        grunt.task.run(options.tasks);
        done();
      }

      var done = (function (cb) {
        return function (res) {
          req.removeListener('error', onError);
          req.removeListener('response', onResponse);
          if (res) res.socket.destroy();
          cb();
        };
      })(this.async());

      req.on('error', onError);
      req.on('response', onResponse);
      req.end();
    };
  };

  grunt.registerTask('maybe_start_kibana', maybeStartServer({
    name: 'kibana-server',
<<<<<<< HEAD
    port: config.get('kibana.server.port'),
=======
    port: grunt.option('port') || config.kibana.port,
>>>>>>> 029360a2
    tasks: ['kibana_server']
  }));
};<|MERGE_RESOLUTION|>--- conflicted
+++ resolved
@@ -55,11 +55,7 @@
 
   grunt.registerTask('maybe_start_kibana', maybeStartServer({
     name: 'kibana-server',
-<<<<<<< HEAD
-    port: config.get('kibana.server.port'),
-=======
-    port: grunt.option('port') || config.kibana.port,
->>>>>>> 029360a2
+    port: grunt.option('port') || config.get('kibana.server.port'),
     tasks: ['kibana_server']
   }));
 };