--- conflicted
+++ resolved
@@ -20,28 +20,10 @@
       return common.findTestSubject('settingsNav advanced').click();
     },
 
-<<<<<<< HEAD
     clickExistingIndicesAddDataLink: function () {
       return common.findTestSubject('addData existingIndices').click();
     },
 
-    setAdvancedSettings: function setAdvancedSettings(propertyName, propertyValue) {
-      var self = this;
-      return common.findTestSubject('advancedSetting&' + propertyName + ' editButton')
-      .click()
-      .then(function setAdvancedSettingsClickPropertyValue(selectList) {
-        return self.remote
-          .findDisplayedByCssSelector('option[label="' + propertyValue + '"]')
-          .click();
-      })
-      .then(function setAdvancedSettingsClickSaveButton() {
-        return common.findTestSubject('advancedSetting&' + propertyName + ' saveButton')
-        .click();
-      });
-    },
-
-=======
->>>>>>> bb1360ee
     getAdvancedSettings: function getAdvancedSettings(propertyName) {
       common.debug('in setAdvancedSettings');
       return common.findTestSubject('advancedSetting&' + propertyName + ' currentValue')
