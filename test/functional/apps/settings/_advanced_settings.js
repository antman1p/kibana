import {
  bdd,
  common,
  settingsPage,
  scenarioManager,
  esClient
} from '../../../support';

var expect = require('expect.js');

<<<<<<< HEAD
  (function () {
    bdd.describe('creating and deleting default index', function describeIndexTests() {
      bdd.before(function () {
        // delete .kibana index and then wait for Kibana to re-create it
        return esClient.deleteAndUpdateConfigDoc()
        .then(function () {
          return settingsPage.navigateTo().then(settingsPage.clickExistingIndicesAddDataLink);
        });
      });

      bdd.describe('index pattern creation', function indexPatternCreation() {
        bdd.before(function () {
          return settingsPage.createIndexPattern();
        });
=======
bdd.describe('creating and deleting default index', function describeIndexTests() {
  bdd.before(function () {
    // delete .kibana index and then wait for Kibana to re-create it
    return esClient.deleteAndUpdateConfigDoc()
    .then(function () {
      return settingsPage.navigateTo();
    });
  });
>>>>>>> a553bab1

  bdd.describe('index pattern creation', function indexPatternCreation() {
    bdd.before(function () {
      return settingsPage.createIndexPattern();
    });

    bdd.it('should allow setting advanced settings', function () {
      return settingsPage.clickAdvancedTab()
      .then(function TestCallSetAdvancedSettingsForTimezone() {
        common.debug('calling setAdvancedSetting');
        return settingsPage.setAdvancedSettings('dateFormat:tz', 'America/Phoenix');
      })
      .then(function GetAdvancedSetting() {
        return settingsPage.getAdvancedSettings('dateFormat:tz');
      })
      .then(function (advancedSetting) {
        expect(advancedSetting).to.be('America/Phoenix');
      });
    });

  });
});<|MERGE_RESOLUTION|>--- conflicted
+++ resolved
@@ -8,31 +8,14 @@
 
 var expect = require('expect.js');
 
-<<<<<<< HEAD
-  (function () {
-    bdd.describe('creating and deleting default index', function describeIndexTests() {
-      bdd.before(function () {
-        // delete .kibana index and then wait for Kibana to re-create it
-        return esClient.deleteAndUpdateConfigDoc()
-        .then(function () {
-          return settingsPage.navigateTo().then(settingsPage.clickExistingIndicesAddDataLink);
-        });
-      });
-
-      bdd.describe('index pattern creation', function indexPatternCreation() {
-        bdd.before(function () {
-          return settingsPage.createIndexPattern();
-        });
-=======
 bdd.describe('creating and deleting default index', function describeIndexTests() {
   bdd.before(function () {
     // delete .kibana index and then wait for Kibana to re-create it
     return esClient.deleteAndUpdateConfigDoc()
     .then(function () {
-      return settingsPage.navigateTo();
+      return settingsPage.navigateTo().then(settingsPage.clickExistingIndicesAddDataLink);
     });
   });
->>>>>>> a553bab1
 
   bdd.describe('index pattern creation', function indexPatternCreation() {
     bdd.before(function () {
