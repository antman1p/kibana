--- conflicted
+++ resolved
@@ -104,10 +104,7 @@
         const [firstId, secondId] = await dashboardControls.getAllControlIds();
         await dashboardControls.clearControlSelections(firstId);
         await dashboardControls.rangeSliderWaitForLoading(firstId);
-<<<<<<< HEAD
-=======
         await dashboardControls.validateRange('placeholder', secondId, '100', '1200');
->>>>>>> b22fe1a5
 
         await dashboardControls.rangeSliderSetLowerBound(secondId, '200');
         await dashboardControls.rangeSliderSetUpperBound(secondId, '1000');
