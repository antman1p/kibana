--- conflicted
+++ resolved
@@ -1,30 +1,11 @@
 define(function (require) {
   function stubbedLogstashFields() {
     var sourceData = [
-<<<<<<< HEAD
-      { name: 'bytes',              type: 'number',     indexed: true,  analyzed: true,   count: 10 },
-      { name: 'ssl',                type: 'boolean',    indexed: true,  analyzed: true,   count: 20 },
-      { name: '@timestamp',         type: 'date',       indexed: true,  analyzed: true,   count: 30 },
-      { name: 'time',               type: 'date',       indexed: true,  analyzed: true,   count: 30 },
-      { name: '@tags',              type: 'string',     indexed: true,  analyzed: true },
-      { name: 'utc_time',           type: 'date',       indexed: true,  analyzed: true },
-      { name: 'phpmemory',          type: 'number',     indexed: true,  analyzed: true },
-      { name: 'ip',                 type: 'ip',         indexed: true,  analyzed: true },
-      { name: 'request_body',       type: 'attachment', indexed: true,  analyzed: true },
-      { name: 'point',              type: 'geo_point',  indexed: true,  analyzed: true },
-      { name: 'area',               type: 'geo_shape',  indexed: true,  analyzed: true },
-      { name: 'extension',          type: 'string',     indexed: true,  analyzed: true },
-      { name: 'machine.os',         type: 'string',     indexed: true,  analyzed: true },
-      { name: 'geo.src',            type: 'string',     indexed: true,  analyzed: true },
-      { name: '_type',              type: 'string',     indexed: true,  analyzed: true },
-      { name: 'custom_user_field',  type: 'conflict',   indexed: false, analyzed: false },
-      { name: 'script string',    type: 'string',     scripted: true, script: '\'i am a string\''},
-      { name: 'script number',    type: 'number',     scripted: true, script: '1234'},
-=======
       { name: 'bytes',              type: 'number',     indexed: true,  analyzed: true, sortable:  true,  filterable: true,   count: 10 },
       { name: 'ssl',                type: 'boolean',    indexed: true,  analyzed: true, sortable:  true,  filterable: true,   count: 20 },
       { name: '@timestamp',         type: 'date',       indexed: true,  analyzed: true, sortable:  true,  filterable: true,   count: 30 },
       { name: 'time',               type: 'date',       indexed: true,  analyzed: true, sortable:  true,  filterable: true,   count: 30 },
+      { name: '@tags',              type: 'string',     indexed: true,  analyzed: true, sortable:  true,  filterable: true },
       { name: 'utc_time',           type: 'date',       indexed: true,  analyzed: true, sortable:  true,  filterable: true },
       { name: 'phpmemory',          type: 'number',     indexed: true,  analyzed: true, sortable:  true,  filterable: true },
       { name: 'ip',                 type: 'ip',         indexed: true,  analyzed: true, sortable:  true,  filterable: true },
@@ -41,7 +22,6 @@
       { name: 'custom_user_field',  type: 'conflict',   indexed: false, analyzed: false, sortable: false, filterable: true },
       { name: 'script string',    type: 'string',       scripted: true, script: '\'i am a string\'', lang: 'expression'},
       { name: 'script number',    type: 'number',       scripted: true, script: '1234', lang: 'expression'},
->>>>>>> 501d7a96
     ].map(function (field) {
       field.count = field.count || 0;
       field.scripted = field.scripted || false;
