--- conflicted
+++ resolved
@@ -61,11 +61,8 @@
           'kibana',
           'sinon/sinon',
           'specs/apps/discover/hit_sort_fn',
-<<<<<<< HEAD
           'specs/apps/discover/directives/table',
-=======
           'specs/apps/discover/segmented_fetch',
->>>>>>> 9495aa64
           'specs/directives/confirm-click',
           'specs/directives/timepicker',
           'specs/directives/truncate',
