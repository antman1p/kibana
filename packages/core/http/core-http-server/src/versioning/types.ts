/*
 * Copyright Elasticsearch B.V. and/or licensed to Elasticsearch B.V. under one
 * or more contributor license agreements. Licensed under the Elastic License
 * 2.0 and the Server Side Public License, v 1; you may not use this file except
 * in compliance with, at your election, the Elastic License 2.0 or the Server
 * Side Public License, v 1.
 */

import type { Type } from '@kbn/config-schema';
import type { ApiVersion } from '@kbn/core-http-common';
import type { MaybePromise } from '@kbn/utility-types';
import type {
  RouteConfig,
  RouteMethod,
  RequestHandler,
  IKibanaResponse,
  RouteConfigOptions,
  RouteValidatorFullConfigRequest,
  RequestHandlerContextBase,
  RouteValidationFunction,
} from '../..';

type RqCtx = RequestHandlerContextBase;

export type { ApiVersion };

/**
 * Configuration for a versioned route
 * @public
 */
export type VersionedRouteConfig<Method extends RouteMethod> = Omit<
  RouteConfig<unknown, unknown, unknown, Method>,
  'validate' | 'options'
> & {
  options?: Omit<RouteConfigOptions<Method>, 'access' | 'oas'>;
  /** See {@link RouteConfigOptions<RouteMethod>['access']} */
  access: Exclude<RouteConfigOptions<Method>['access'], undefined>;
  /** A human-readable description of this route */
  description?: string;
  /**
   * When enabled, the router will also check for the presence of an `apiVersion`
   * query parameter to determine the route version to resolve to:
   *
   * `/api/my-app/foo?apiVersion=1`
   *
   * This enables use cases like a versioned Kibana endpoint
   * inside an <img /> tag's href. Otherwise it should _not_ be enabled.
   *
   * @note When enabled and both query parameter and header are present, header
   *       will take precedence.
   * @note When enabled `apiVersion` is a reserved query parameter and will not
   *       be passed to the route handler or handler validation.
   * @note `apiVersion` is a reserved query parameter, avoid using it
   * @public
   * @default false
   */
  enableQueryVersion?: boolean;
};

/**
 * Create an {@link VersionedRoute | versioned route}.
 *
 * @param config - The route configuration
 * @returns A versioned route
 * @public
 */
export type VersionedRouteRegistrar<Method extends RouteMethod, Ctx extends RqCtx = RqCtx> = (
  config: VersionedRouteConfig<Method>
) => VersionedRoute<Method, Ctx>;

/**
 * A router, very similar to {@link IRouter} that will return an {@link VersionedRoute}
 * instead.
 *
 * @example
 * const versionedRoute = versionedRouter
 *   .post({
 *     access: 'internal',
 *     path: '/api/my-app/foo/{id?}',
 *     options: { timeout: { payload: 60000 } },
 *   })
 *   .addVersion(
 *     {
 *       version: '1',
 *       validate: {
 *         request: {
 *           query: schema.object({
 *             name: schema.maybe(schema.string({ minLength: 2, maxLength: 50 })),
 *           }),
 *           params: schema.object({
 *             id: schema.maybe(schema.string({ minLength: 10, maxLength: 13 })),
 *           }),
 *           body: schema.object({ foo: schema.string() }),
 *         },
 *         response: {
 *           200: {
 *             body: schema.object({ foo: schema.string() }),
 *           },
 *         },
 *       },
 *     },
 *     async (ctx, req, res) => {
 *       await ctx.fooService.create(req.body.foo, req.params.id, req.query.name);
 *       return res.ok({ body: { foo: req.body.foo } });
 *     }
 *   )
 *   // BREAKING CHANGE: { foo: string } => { fooString: string } in body
 *   .addVersion(
 *     {
 *       version: '2',
 *       validate: {
 *         request: {
 *           query: schema.object({
 *             name: schema.maybe(schema.string({ minLength: 2, maxLength: 50 })),
 *           }),
 *           params: schema.object({
 *             id: schema.maybe(schema.string({ minLength: 10, maxLength: 13 })),
 *           }),
 *           body: schema.object({ fooString: schema.string() }),
 *         },
 *         response: {
 *           200: {
 *             body: schema.object({ fooName: schema.string() }),
 *           },
 *         },
 *       },
 *     },
 *     async (ctx, req, res) => {
 *       await ctx.fooService.create(req.body.fooString, req.params.id, req.query.name);
 *       return res.ok({ body: { fooName: req.body.fooString } });
 *     }
 *   )
 *   // BREAKING CHANGES: Enforce min/max length on fooString
 *   .addVersion(
 *     {
 *       version: '3',
 *       validate: {
 *         request: {
 *           query: schema.object({
 *             name: schema.maybe(schema.string({ minLength: 2, maxLength: 50 })),
 *           }),
 *           params: schema.object({
 *             id: schema.maybe(schema.string({ minLength: 10, maxLength: 13 })),
 *           }),
 *           body: schema.object({ fooString: schema.string({ minLength: 0, maxLength: 1000 }) }),
 *         },
 *         response: {
 *           200: {
 *             body: schema.object({ fooName: schema.string() }),
 *           },
 *         },
 *       },
 *     },
 *     async (ctx, req, res) => {
 *       await ctx.fooService.create(req.body.fooString, req.params.id, req.query.name);
 *       return res.ok({ body: { fooName: req.body.fooString } });
 *     }
 *   );

 * @public
 */
export interface VersionedRouter<Ctx extends RqCtx = RqCtx> {
  /**
   * @public
   * @track-adoption
   */
  get: VersionedRouteRegistrar<'get', Ctx>;
  /**
   * @public
   * @track-adoption
   */
  put: VersionedRouteRegistrar<'put', Ctx>;
  /**
   * @public
   * @track-adoption
   */
  post: VersionedRouteRegistrar<'post', Ctx>;
  /**
   * @public
   * @track-adoption
   */
  patch: VersionedRouteRegistrar<'patch', Ctx>;
  /**
   * @public
   * @track-adoption
   */
  delete: VersionedRouteRegistrar<'delete', Ctx>;
}

interface ZodEsque<V> {
  _output: V;
}

/**
 * We accept three different types of validation for maximum flexibility and to enable
 * teams to decide when or if they would like to opt into OAS spec generation for their
 * public routes via zod.
 */
export type VersionedSpecValidation<V = unknown> =
  | ZodEsque<V>
  | RouteValidationFunction<V>
  | Type<V>;

/** @public */
<<<<<<< HEAD
export type VersionedRouteRequestValidation<P, Q, B> = Omit<
  RouteValidatorFullConfig<P, Q, B>,
  'params' | 'query' | 'body'
> & {
  params?: VersionedSpecValidation<P>;
  query?: VersionedSpecValidation<Q>;
  body?: VersionedSpecValidation<B>;
};
=======
export type VersionedRouteRequestValidation<P, Q, B> = RouteValidatorFullConfigRequest<P, Q, B>;
>>>>>>> 2f296393

/** @public */
export interface VersionedRouteResponseValidation {
  [statusCode: number]: { body: VersionedSpecValidation<any> };
  unsafe?: { body?: boolean };
}

/**
 * Versioned route validation
 * @public
 */
export interface FullValidationConfig<P, Q, B> {
  /**
   * Validation to run against route inputs: params, query and body
   * @public
   */
  request?: VersionedRouteRequestValidation<P, Q, B>;
  /**
   * Validation to run against route output
   * @note This validation is only intended to run in development. Do not use this
   *       for setting default values!
   * @public
   */
  response?: VersionedRouteResponseValidation;
}

/**
 * Options for a versioned route. Probably needs a lot more options like sunsetting
 * of an endpoint etc.
 * @public
 */
export interface AddVersionOpts<P, Q, B> {
  /**
   * Version to assign to this route
   * @public
   */
  version: ApiVersion;
  /**
   * Validation for this version of a route
   * @public
   */
  validate: false | FullValidationConfig<P, Q, B> | (() => FullValidationConfig<P, Q, B>); // Provide a way to lazily load validation schemas
}

/**
 * A versioned route
 * @public
 */
export interface VersionedRoute<
  Method extends RouteMethod = RouteMethod,
  Ctx extends RqCtx = RqCtx
> {
  /**
   * Add a new version of this route
   * @param opts {@link AddVersionOpts | Options} for this version of a route
   * @param handler The request handler for this version of a route
   * @returns A versioned route, allows for fluent chaining of version declarations
   * @public
   */
  addVersion<P = unknown, Q = unknown, B = unknown>(
    options: AddVersionOpts<P, Q, B>,
    handler: (...params: Parameters<RequestHandler<P, Q, B, Ctx>>) => MaybePromise<IKibanaResponse>
  ): VersionedRoute<Method, Ctx>;
}<|MERGE_RESOLUTION|>--- conflicted
+++ resolved
@@ -197,23 +197,19 @@
  * public routes via zod.
  */
 export type VersionedSpecValidation<V = unknown> =
-  | ZodEsque<V>
+  | Type<V>
   | RouteValidationFunction<V>
-  | Type<V>;
+  | ZodEsque<V>;
 
 /** @public */
-<<<<<<< HEAD
 export type VersionedRouteRequestValidation<P, Q, B> = Omit<
-  RouteValidatorFullConfig<P, Q, B>,
+  RouteValidatorFullConfigRequest<P, Q, B>,
   'params' | 'query' | 'body'
 > & {
   params?: VersionedSpecValidation<P>;
   query?: VersionedSpecValidation<Q>;
   body?: VersionedSpecValidation<B>;
 };
-=======
-export type VersionedRouteRequestValidation<P, Q, B> = RouteValidatorFullConfigRequest<P, Q, B>;
->>>>>>> 2f296393
 
 /** @public */
 export interface VersionedRouteResponseValidation {
