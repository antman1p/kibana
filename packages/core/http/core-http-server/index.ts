/*
 * Copyright Elasticsearch B.V. and/or licensed to Elasticsearch B.V. under one
 * or more contributor license agreements. Licensed under the Elastic License
 * 2.0 and the Server Side Public License, v 1; you may not use this file except
 * in compliance with, at your election, the Elastic License 2.0 or the Server
 * Side Public License, v 1.
 */

export {
  OnPreRoutingResultType,
  AuthResultType,
  OnPostAuthResultType,
  OnPreResponseResultType,
  OnPreAuthResultType,
} from './src/lifecycle';
export type {
  OnPreAuthToolkit,
  AuthenticationHandler,
  AuthHeaders,
  AuthRedirectedParams,
  AuthResult,
  AuthResultAuthenticated,
  AuthResultNotHandled,
  AuthResultParams,
  AuthResultRedirected,
  AuthToolkit,
  OnPostAuthHandler,
  OnPostAuthNextResult,
  OnPostAuthToolkit,
  OnPostAuthResult,
  OnPreAuthHandler,
  OnPreAuthNextResult,
  OnPreAuthResult,
  OnPreResponseExtensions,
  OnPreResponseHandler,
  OnPreResponseInfo,
  OnPreResponseRender,
  OnPreResponseResult,
  OnPreResponseResultNext,
  OnPreResponseResultRender,
  OnPreResponseToolkit,
  OnPreRoutingHandler,
  OnPreRoutingResult,
  OnPreRoutingResultNext,
  OnPreRoutingResultRewriteUrl,
  OnPreRoutingToolkit,
} from './src/lifecycle';

export type {
  IContextProvider,
  IContextContainer,
  HandlerContextType,
  HandlerFunction,
  HandlerParameters,
  Headers,
  KnownHeaders,
  KnownKeys,
  ResponseHeaders,
  StringKeysAsVals,
  KibanaRequest,
  KibanaRequestAuth,
  KibanaRequestEvents,
  KibanaRequestRoute,
  KibanaRequestRouteOptions,
  KibanaRequestState,
  KibanaRouteOptions,
  RequestHandlerWrapper,
  RequestHandler,
  RequestHandlerContextBase,
  ResponseError,
  CustomHttpResponseOptions,
  FileHttpResponseOptions,
  HttpResponseOptions,
  HttpResponsePayload,
  IKibanaResponse,
  RedirectResponseOptions,
  ResponseErrorAttributes,
  ErrorHttpResponseOptions,
  RouteConfigOptions,
  RouteMethod,
  DestructiveRouteMethod,
  RouteConfig,
  RouteConfigOptionsBody,
  RouteContentType,
  SafeRouteMethod,
  RouteValidationFunction,
  RouteValidationResultFactory,
  RouteValidationSpec,
  RouteValidatorConfig,
  RouteValidatorOptions,
  IRouter,
  RouteRegistrar,
  RouterRoute,
  IKibanaSocket,
  KibanaErrorResponseFactory,
  KibanaRedirectionResponseFactory,
  KibanaNotModifiedResponseFactory,
  KibanaSuccessResponseFactory,
  KibanaResponseFactory,
  LifecycleResponseFactory,
  RawRequest,
  FakeRawRequest,
<<<<<<< HEAD
  RouteValidatorContainer,
  RouteValidatorFullConfigContainer,
=======
  RouteValidator,
  RouteValidatorRequestAndResponses,
  RouteValidatorFullConfigRequest,
  RouteValidatorFullConfigResponse,
>>>>>>> 2f296393
} from './src/router';
export { validBodyOutput, RouteValidationError, getRequestValidation } from './src/router';

export type { ICspConfig } from './src/csp';

export type { IExternalUrlConfig } from './src/external_url';

export type { IHttpEluMonitorConfig } from './src/elu_monitor';

export type { IBasePath } from './src/base_path';

export type {
  SessionStorage,
  SessionStorageFactory,
  SessionCookieValidationResult,
  SessionStorageCookieOptions,
} from './src/session_storage';

export type { GetAuthState, IsAuthenticated } from './src/auth_state';
export { AuthStatus } from './src/auth_state';

export type { IAuthHeadersStorage, SetAuthHeaders, GetAuthHeaders } from './src/auth_headers';

export type {
  HttpAuth,
  HttpServerInfo,
  HttpServicePreboot,
  HttpServiceSetup,
  HttpServiceStart,
} from './src/http_contract';

export type {
  AddVersionOpts,
  VersionedRouteRequestValidation,
  VersionedRouteResponseValidation,
  ApiVersion,
  FullValidationConfig,
  VersionedRoute,
  VersionedRouteConfig,
  VersionedRouteRegistrar,
  VersionedRouter,
  VersionedSpecValidation,
} from './src/versioning';

export type { IStaticAssets } from './src/static_assets';<|MERGE_RESOLUTION|>--- conflicted
+++ resolved
@@ -100,15 +100,10 @@
   LifecycleResponseFactory,
   RawRequest,
   FakeRawRequest,
-<<<<<<< HEAD
-  RouteValidatorContainer,
-  RouteValidatorFullConfigContainer,
-=======
   RouteValidator,
   RouteValidatorRequestAndResponses,
   RouteValidatorFullConfigRequest,
   RouteValidatorFullConfigResponse,
->>>>>>> 2f296393
 } from './src/router';
 export { validBodyOutput, RouteValidationError, getRequestValidation } from './src/router';
 
