pageLoadAssetSize:
  actions: 20000
  advancedSettings: 27596
  aiops: 10000
  alerting: 106936
  apm: 64385
  banners: 17946
  bfetch: 22837
  canvas: 1066647
  cases: 180037
  charts: 55000
  cloud: 21076
  cloudChat: 19894
<<<<<<< HEAD
  cloudCollaboration: 41874
=======
  cloudChatProvider: 17114
>>>>>>> 73d1ed4e
  cloudDataMigration: 19170
  cloudDefend: 18697
  cloudExperiments: 59358
  cloudFullStory: 18493
  cloudGainsight: 18710
  cloudLinks: 17629
  cloudSecurityPosture: 19109
  console: 46091
  contentManagement: 16254
  controls: 40000
  core: 435325
  crossClusterReplication: 65408
  customIntegrations: 22034
  dashboard: 82025
  dashboardEnhanced: 65646
  data: 454087
  dataViewEditor: 12000
  dataViewFieldEditor: 27000
  dataViewManagement: 5000
  dataViews: 47000
  dataVisualizer: 27530
  devTools: 38637
  discover: 99999
  discoverEnhanced: 42730
  discoverLogExplorer: 39045
  embeddable: 87309
  embeddableEnhanced: 22107
  enterpriseSearch: 50858
  essSecurity: 16573
  esUiShared: 326654
  eventAnnotation: 48565
  exploratoryView: 74673
  expressionError: 22127
  expressionGauge: 25000
  expressionHeatmap: 27505
  expressionImage: 19288
  expressionLegacyMetricVis: 23121
  expressionMetric: 22238
  expressionMetricVis: 23121
  expressionPartitionVis: 26338
  expressionRepeatImage: 22341
  expressionRevealImage: 25675
  expressions: 140958
  expressionShape: 34008
  expressionTagcloud: 27505
  expressionXY: 39500
  features: 21723
  fieldFormats: 65209
  files: 22673
  filesManagement: 18683
  fileUpload: 25664
  fleet: 142263
  globalSearch: 29696
  globalSearchBar: 50403
  globalSearchProviders: 25554
  graph: 31504
  grokdebugger: 26779
  guidedOnboarding: 42965
  home: 30182
  imageEmbeddable: 12500
  indexLifecycleManagement: 107090
  indexManagement: 140608
  infra: 184320
  ingestPipelines: 58003
  inputControlVis: 172675
  inspector: 148711
  interactiveSetup: 80000
  kibanaOverview: 56279
  kibanaReact: 74422
  kibanaUsageCollection: 16463
  kibanaUtils: 79713
  kubernetesSecurity: 77234
  lens: 37000
  licenseManagement: 41817
  licensing: 29004
  lists: 22900
  logstash: 53548
  management: 46112
  maps: 90000
  mapsEms: 26072
  ml: 82187
  monitoring: 80000
  navigation: 37269
  newsfeed: 42228
  observability: 115443
  observabilityOnboarding: 19573
  observabilityShared: 52256
  osquery: 107090
  painlessLab: 179748
  presentationUtil: 58834
  profiling: 18628
  remoteClusters: 51327
  reporting: 57003
  rollup: 97204
  runtimeFields: 41752
  savedObjects: 108518
  savedObjectsFinder: 21691
  savedObjectsManagement: 101836
  savedObjectsTagging: 59482
  savedObjectsTaggingOss: 20590
  savedSearch: 16225
  screenshotMode: 17856
  screenshotting: 22870
  searchprofiler: 67080
  security: 65433
  securitySolution: 66738
  serverless: 16573
  serverlessObservability: 68747
  serverlessSearch: 71995
  serverlessSecurity: 40000
  sessionView: 77750
  share: 71239
  snapshotRestore: 79032
  spaces: 57868
  stackAlerts: 58316
  stackConnectors: 36314
  synthetics: 40958
  telemetry: 51957
  telemetryManagementSection: 38586
  textBasedLanguages: 37000
  threatIntelligence: 44299
  timelines: 327300
  transform: 41007
  triggersActionsUi: 135613
  uiActions: 35121
  uiActionsEnhanced: 38494
  unifiedHistogram: 19928
  unifiedSearch: 71059
  upgradeAssistant: 81241
  uptime: 37842
  urlDrilldown: 30063
  urlForwarding: 32579
  usageCollection: 39762
  ux: 20784
  visDefaultEditor: 50178
  visTypeGauge: 24113
  visTypeHeatmap: 25340
  visTypeMarkdown: 30896
  visTypeMetric: 23332
  visTypePie: 35583
  visTypeTable: 94934
  visTypeTagcloud: 37575
  visTypeTimelion: 68883
  visTypeTimeseries: 55203
  visTypeVega: 153573
  visTypeVislib: 242838
  visTypeXy: 46868
  visualizations: 90000
  visualizationUiComponents: 76424
  watcher: 43598<|MERGE_RESOLUTION|>--- conflicted
+++ resolved
@@ -11,11 +11,8 @@
   charts: 55000
   cloud: 21076
   cloudChat: 19894
-<<<<<<< HEAD
   cloudCollaboration: 41874
-=======
   cloudChatProvider: 17114
->>>>>>> 73d1ed4e
   cloudDataMigration: 19170
   cloudDefend: 18697
   cloudExperiments: 59358
