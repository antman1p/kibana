import moment from 'moment-timezone';
import _ from 'lodash';

export default function configDefaultsProvider() {
  // wraped in provider so that a new instance is given to each app/test

<<<<<<< HEAD
  return {
    'buildNum': {
      readonly: true
    },
    'query:queryString:options': {
      value: '{ "analyze_wildcard": true }',
      description: 'Options for the lucene query string parser',
      type: 'json'
    },
    'sort:options': {
      value: '{ "unmapped_type": "boolean" }',
      description: 'Options the Elasticsearch sort parameter',
      type: 'json'
    },
    'dateFormat': {
      value: 'MMMM Do YYYY, HH:mm:ss.SSS',
      description: 'When displaying a pretty formatted date, use this format',
    },
    'dateFormat:tz': {
      value: 'Browser',
      description: 'Which timezone should be used.  "Browser" will use the timezone detected by your browser.',
      type: 'select',
      options: _.union(['Browser'], moment.tz.names())
    },
    'dateFormat:scaled': {
      type: 'json',
      value:
        '[\n' +
        '  ["", "hh:mm:ss.SSS"],\n' +
        '  ["PT1S", "HH:mm:ss"],\n' +
        '  ["PT1M", "HH:mm"],\n' +
        '  ["PT1H",\n' +
        '      "YYYY-MM-DD HH:mm"],\n' +
        '  ["P1DT", "YYYY-MM-DD"],\n' +
        '  ["P1YT", "YYYY"]\n' +
        ']',
      description: 'Values that define the format used in situations where timebased' +
      ' data is rendered in order, and formatted timestamps should adapt to the' +
      ' interval between measurements. Keys are' +
      ' <a href="http://en.wikipedia.org/wiki/ISO_8601#Time_intervals" target="_blank">' +
      'ISO8601 intervals.</a>'
    },
    'defaultIndex': {
      value: null,
      description: 'The index to access if no index is set',
    },
    'metaFields': {
      value: ['_source', '_id', '_type', '_index', '_score'],
      description: 'Fields that exist outside of _source to merge into our document when displaying it',
    },
    'discover:sampleSize': {
      value: 500,
      description: 'The number of rows to show in the table',
    },
    'doc_table:highlight': {
      value: true,
      description: 'Highlight results in Discover and Saved Searches Dashboard.' +
        'Highlighing makes request slow when working on big documents.',
    },
    'courier:maxSegmentCount': {
      value: 30,
      description: 'Requests in discover are split into segments to prevent massive requests from being sent to ' +
        'elasticsearch. This setting attempts to prevent the list of segments from getting too long, which might ' +
        'cause requests to take much longer to process'
    },
    'fields:popularLimit': {
      value: 10,
      description: 'The top N most popular fields to show',
    },
    'histogram:barTarget': {
      value: 50,
      description: 'Attempt to generate around this many bar when using "auto" interval in date histograms',
    },
    'histogram:maxBars': {
      value: 100,
      description: 'Never show more than this many bar in date histograms, scale values if needed',
    },
    'visualization:tileMap:maxPrecision': {
      value: 7,
      description: 'The maximum geoHash precision displayed on tile maps: 7 is high, 10 is very high, ' +
      '12 is the max. ' +
      '<a href="http://www.elastic.co/guide/en/elasticsearch/reference/current/' +
      'search-aggregations-bucket-geohashgrid-aggregation.html#_cell_dimensions_at_the_equator" target="_blank">' +
      'Explanation of cell dimensions</a>',
    },
    'visualization:tileMap:WMSdefaults': {
      value: JSON.stringify({
        enabled: false,
        url: 'https://basemap.nationalmap.gov/arcgis/services/USGSTopo/MapServer/WMSServer',
        options: {
          version: '1.3.0',
          layers: '0',
          format: 'image/png',
          transparent: true,
          attribution: 'Maps provided by USGS',
          styles: '',
        }
      }, null, '  '),
      type: 'json',
      description: 'Default properties for the WMS map server support in the tile map'
    },
    'visualization:colorMapping': {
      type: 'json',
      value: JSON.stringify({
        'Count': '#57c17b'
      }),
      description: 'Maps values to specified colors within visualizations'
    },
    'visualization:loadingDelay': {
      value: '2s',
      description: 'Time to wait before dimming visualizations during query'
    },
    'csv:separator': {
      value: ',',
      description: 'Separate exported values with this string',
    },
    'csv:quoteValues': {
      value: true,
      description: 'Should values be quoted in csv exports?',
    },
    'history:limit': {
      value: 10,
      description: 'In fields that have history (e.g. query inputs), show this many recent values',
    },
    'shortDots:enable': {
      value: false,
      description: 'Shorten long fields, for example, instead of foo.bar.baz, show f.b.baz',
    },
    'truncate:maxHeight': {
      value: 115,
      description: 'The maximum height that a cell in a table should occupy. Set to 0 to disable truncation'
    },
    'indexPattern:fieldMapping:lookBack': {
      value: 5,
      description: 'For index patterns containing timestamps in their names, look for this many recent matching ' +
        'patterns from which to query the field mapping'
    },
    'format:defaultTypeMap': {
      type: 'json',
      value: [
        '{',
        '  "ip": { "id": "ip", "params": {} },',
        '  "date": { "id": "date", "params": {} },',
        '  "number": { "id": "number", "params": {} },',
        '  "_source": { "id": "_source", "params": {} },',
        '  "_default_": { "id": "string", "params": {} }',
        '}',
      ].join('\n'),
      description: 'Map of the format name to use by default for each field type. ' +
        '"_default_" is used if the field type is not mentioned explicitly'
    },
    'format:number:defaultPattern': {
      type: 'string',
      value: '0,0.[000]',
      description: 'Default numeral format for the "number" format'
    },
    'format:bytes:defaultPattern': {
      type: 'string',
      value: '0,0.[000]b',
      description: 'Default numeral format for the "bytes" format'
    },
    'format:percent:defaultPattern': {
      type: 'string',
      value: '0,0.[000]%',
      description: 'Default numeral format for the "percent" format'
    },
    'format:currency:defaultPattern': {
      type: 'string',
      value: '($0,0.[00])',
      description: 'Default numeral format for the "currency" format'
    },
    'timepicker:timeDefaults': {
      type: 'json',
      value: [
        '{',
        '  "from": "now-15m",',
        '  "to": "now",',
        '  "mode": "quick"',
        '}'
      ].join('\n'),
      description: 'The timefilter selection to use when Kibana is started without one'
    },
    'timepicker:refreshIntervalDefaults': {
      type: 'json',
      value: [
        '{',
        '  "display": "Off",',
        '  "pause": false,',
        '  "value": 0',
        '}'
      ].join('\n'),
      description: 'The timefilter\'s default refresh interval'
    },
    'dashboard:defaultDarkTheme': {
      value: false,
      description: 'New dashboards use dark theme by default'
    },
    'filters:pinnedByDefault': {
      value: false,
      description: 'Whether the filters should have a global state (be pinned) by default'
    }
=======
    return {
      'buildNum': {
        readonly: true
      },
      'query:queryString:options': {
        value: '{ "analyze_wildcard": true }',
        description: '<a href="https://www.elastic.co/guide/en/elasticsearch/reference/current/query-dsl-query-string-query.html" target="_blank">Options</a> for the lucene query string parser',
        type: 'json'
      },
      'sort:options': {
        value: '{ "unmapped_type": "boolean" }',
        description: '<a href="https://www.elastic.co/guide/en/elasticsearch/reference/current/search-request-sort.html" target="_blank">Options</a> for the Elasticsearch sort parameter',
        type: 'json'
      },
      'dateFormat': {
        value: 'MMMM Do YYYY, HH:mm:ss.SSS',
        description: 'When displaying a pretty formatted date, use this <a href="http://momentjs.com/docs/#/displaying/format/" target="_blank">format</a>',
      },
      'dateFormat:tz': {
        value: 'Browser',
        description: 'Which timezone should be used.  "Browser" will use the timezone detected by your browser.',
        type: 'select',
        options: _.union(['Browser'], moment.tz.names())
      },
      'dateFormat:scaled': {
        type: 'json',
        value:
          '[\n' +
          '  ["", "hh:mm:ss.SSS"],\n' +
          '  ["PT1S", "HH:mm:ss"],\n' +
          '  ["PT1M", "HH:mm"],\n' +
          '  ["PT1H",\n' +
          '      "YYYY-MM-DD HH:mm"],\n' +
          '  ["P1DT", "YYYY-MM-DD"],\n' +
          '  ["P1YT", "YYYY"]\n' +
          ']',
        description: 'Values that define the format used in situations where timebased' +
        ' data is rendered in order, and formatted timestamps should adapt to the' +
        ' interval between measurements. Keys are' +
        ' <a href="http://en.wikipedia.org/wiki/ISO_8601#Time_intervals" target="_blank">' +
        'ISO8601 intervals.</a>'
      },
      'defaultIndex': {
        value: null,
        description: 'The index to access if no index is set',
      },
      'metaFields': {
        value: ['_source', '_id', '_type', '_index', '_score'],
        description: 'Fields that exist outside of _source to merge into our document when displaying it',
      },
      'discover:sampleSize': {
        value: 500,
        description: 'The number of rows to show in the table',
      },
      'doc_table:highlight': {
        value: true,
        description: 'Highlight results in Discover and Saved Searches Dashboard.' +
          'Highlighing makes request slow when working on big documents.',
      },
      'courier:maxSegmentCount': {
        value: 30,
        description: 'Requests in discover are split into segments to prevent massive requests from being sent to ' +
          'elasticsearch. This setting attempts to prevent the list of segments from getting too long, which might ' +
          'cause requests to take much longer to process'
      },
      'fields:popularLimit': {
        value: 10,
        description: 'The top N most popular fields to show',
      },
      'histogram:barTarget': {
        value: 50,
        description: 'Attempt to generate around this many bar when using "auto" interval in date histograms',
      },
      'histogram:maxBars': {
        value: 100,
        description: 'Never show more than this many bar in date histograms, scale values if needed',
      },
      'visualization:tileMap:maxPrecision': {
        value: 7,
        description: 'The maximum geoHash precision displayed on tile maps: 7 is high, 10 is very high, ' +
        '12 is the max. ' +
        '<a href="http://www.elastic.co/guide/en/elasticsearch/reference/current/' +
        'search-aggregations-bucket-geohashgrid-aggregation.html#_cell_dimensions_at_the_equator" target="_blank">' +
        'Explanation of cell dimensions</a>',
      },
      'visualization:tileMap:WMSdefaults': {
        value: JSON.stringify({
          enabled: false,
          url: 'https://basemap.nationalmap.gov/arcgis/services/USGSTopo/MapServer/WMSServer',
          options: {
            version: '1.3.0',
            layers: '0',
            format: 'image/png',
            transparent: true,
            attribution: 'Maps provided by USGS',
            styles: '',
          }
        }, null, '  '),
        type: 'json',
        description: 'Default <a href="http://leafletjs.com/reference.html#tilelayer-wms" target="_blank">properties</a> for the WMS map server support in the tile map'
      },
      'visualization:colorMapping': {
        type: 'json',
        value: JSON.stringify({
          'Count': '#57c17b'
        }),
        description: 'Maps values to specified colors within visualizations'
      },
      'visualization:loadingDelay': {
        value: '2s',
        description: 'Time to wait before dimming visualizations during query'
      },
      'csv:separator': {
        value: ',',
        description: 'Separate exported values with this string',
      },
      'csv:quoteValues': {
        value: true,
        description: 'Should values be quoted in csv exports?',
      },
      'history:limit': {
        value: 10,
        description: 'In fields that have history (e.g. query inputs), show this many recent values',
      },
      'shortDots:enable': {
        value: false,
        description: 'Shorten long fields, for example, instead of foo.bar.baz, show f.b.baz',
      },
      'truncate:maxHeight': {
        value: 115,
        description: 'The maximum height that a cell in a table should occupy. Set to 0 to disable truncation'
      },
      'indexPattern:fieldMapping:lookBack': {
        value: 5,
        description: 'For index patterns containing timestamps in their names, look for this many recent matching ' +
          'patterns from which to query the field mapping'
      },
      'format:defaultTypeMap': {
        type: 'json',
        value: [
          '{',
          '  "ip": { "id": "ip", "params": {} },',
          '  "date": { "id": "date", "params": {} },',
          '  "number": { "id": "number", "params": {} },',
          '  "_source": { "id": "_source", "params": {} },',
          '  "_default_": { "id": "string", "params": {} }',
          '}',
        ].join('\n'),
        description: 'Map of the format name to use by default for each field type. ' +
          '"_default_" is used if the field type is not mentioned explicitly'
      },
      'format:number:defaultPattern': {
        type: 'string',
        value: '0,0.[000]',
        description: 'Default <a href="http://numeraljs.com/" target="_blank">numeral format</a> for the "number" format'
      },
      'format:bytes:defaultPattern': {
        type: 'string',
        value: '0,0.[000]b',
        description: 'Default <a href="http://numeraljs.com/" target="_blank">numeral format</a> for the "bytes" format'
      },
      'format:percent:defaultPattern': {
        type: 'string',
        value: '0,0.[000]%',
        description: 'Default <a href="http://numeraljs.com/" target="_blank">numeral format</a> for the "percent" format'
      },
      'format:currency:defaultPattern': {
        type: 'string',
        value: '($0,0.[00])',
        description: 'Default <a href="http://numeraljs.com/" target="_blank">numeral format</a> for the "currency" format'
      },
      'savedObjects:perPage': {
        type: 'number',
        value: 5,
        description: 'Number of objects to show per page in the load dialog'
      },
      'timepicker:timeDefaults': {
        type: 'json',
        value: [
          '{',
          '  "from": "now-15m",',
          '  "to": "now",',
          '  "mode": "quick"',
          '}'
        ].join('\n'),
        description: 'The timefilter selection to use when Kibana is started without one'
      },
      'timepicker:refreshIntervalDefaults': {
        type: 'json',
        value: [
          '{',
          '  "display": "Off",',
          '  "pause": false,',
          '  "value": 0',
          '}'
        ].join('\n'),
        description: 'The timefilter\'s default refresh interval'
      },
      'dashboard:defaultDarkTheme': {
        value: false,
        description: 'New dashboards use dark theme by default'
      },
      'filters:pinnedByDefault': {
        value: false,
        description: 'Whether the filters should have a global state (be pinned) by default'
      }
    };
>>>>>>> 94a9e651
  };
};<|MERGE_RESOLUTION|>--- conflicted
+++ resolved
@@ -4,24 +4,23 @@
 export default function configDefaultsProvider() {
   // wraped in provider so that a new instance is given to each app/test
 
-<<<<<<< HEAD
   return {
     'buildNum': {
       readonly: true
     },
     'query:queryString:options': {
       value: '{ "analyze_wildcard": true }',
-      description: 'Options for the lucene query string parser',
+      description: '<a href="https://www.elastic.co/guide/en/elasticsearch/reference/current/query-dsl-query-string-query.html" target="_blank">Options</a> for the lucene query string parser',
       type: 'json'
     },
     'sort:options': {
       value: '{ "unmapped_type": "boolean" }',
-      description: 'Options the Elasticsearch sort parameter',
+      description: '<a href="https://www.elastic.co/guide/en/elasticsearch/reference/current/search-request-sort.html" target="_blank">Options</a> for the Elasticsearch sort parameter',
       type: 'json'
     },
     'dateFormat': {
       value: 'MMMM Do YYYY, HH:mm:ss.SSS',
-      description: 'When displaying a pretty formatted date, use this format',
+      description: 'When displaying a pretty formatted date, use this <a href="http://momentjs.com/docs/#/displaying/format/" target="_blank">format</a>',
     },
     'dateFormat:tz': {
       value: 'Browser',
@@ -104,7 +103,7 @@
         }
       }, null, '  '),
       type: 'json',
-      description: 'Default properties for the WMS map server support in the tile map'
+      description: 'Default <a href="http://leafletjs.com/reference.html#tilelayer-wms" target="_blank">properties</a> for the WMS map server support in the tile map'
     },
     'visualization:colorMapping': {
       type: 'json',
@@ -159,22 +158,27 @@
     'format:number:defaultPattern': {
       type: 'string',
       value: '0,0.[000]',
-      description: 'Default numeral format for the "number" format'
+      description: 'Default <a href="http://numeraljs.com/" target="_blank">numeral format</a> for the "number" format'
     },
     'format:bytes:defaultPattern': {
       type: 'string',
       value: '0,0.[000]b',
-      description: 'Default numeral format for the "bytes" format'
+      description: 'Default <a href="http://numeraljs.com/" target="_blank">numeral format</a> for the "bytes" format'
     },
     'format:percent:defaultPattern': {
       type: 'string',
       value: '0,0.[000]%',
-      description: 'Default numeral format for the "percent" format'
+      description: 'Default <a href="http://numeraljs.com/" target="_blank">numeral format</a> for the "percent" format'
     },
     'format:currency:defaultPattern': {
       type: 'string',
       value: '($0,0.[00])',
-      description: 'Default numeral format for the "currency" format'
+      description: 'Default <a href="http://numeraljs.com/" target="_blank">numeral format</a> for the "currency" format'
+    },
+    'savedObjects:perPage': {
+      type: 'number',
+      value: 5,
+      description: 'Number of objects to show per page in the load dialog'
     },
     'timepicker:timeDefaults': {
       type: 'json',
@@ -206,214 +210,5 @@
       value: false,
       description: 'Whether the filters should have a global state (be pinned) by default'
     }
-=======
-    return {
-      'buildNum': {
-        readonly: true
-      },
-      'query:queryString:options': {
-        value: '{ "analyze_wildcard": true }',
-        description: '<a href="https://www.elastic.co/guide/en/elasticsearch/reference/current/query-dsl-query-string-query.html" target="_blank">Options</a> for the lucene query string parser',
-        type: 'json'
-      },
-      'sort:options': {
-        value: '{ "unmapped_type": "boolean" }',
-        description: '<a href="https://www.elastic.co/guide/en/elasticsearch/reference/current/search-request-sort.html" target="_blank">Options</a> for the Elasticsearch sort parameter',
-        type: 'json'
-      },
-      'dateFormat': {
-        value: 'MMMM Do YYYY, HH:mm:ss.SSS',
-        description: 'When displaying a pretty formatted date, use this <a href="http://momentjs.com/docs/#/displaying/format/" target="_blank">format</a>',
-      },
-      'dateFormat:tz': {
-        value: 'Browser',
-        description: 'Which timezone should be used.  "Browser" will use the timezone detected by your browser.',
-        type: 'select',
-        options: _.union(['Browser'], moment.tz.names())
-      },
-      'dateFormat:scaled': {
-        type: 'json',
-        value:
-          '[\n' +
-          '  ["", "hh:mm:ss.SSS"],\n' +
-          '  ["PT1S", "HH:mm:ss"],\n' +
-          '  ["PT1M", "HH:mm"],\n' +
-          '  ["PT1H",\n' +
-          '      "YYYY-MM-DD HH:mm"],\n' +
-          '  ["P1DT", "YYYY-MM-DD"],\n' +
-          '  ["P1YT", "YYYY"]\n' +
-          ']',
-        description: 'Values that define the format used in situations where timebased' +
-        ' data is rendered in order, and formatted timestamps should adapt to the' +
-        ' interval between measurements. Keys are' +
-        ' <a href="http://en.wikipedia.org/wiki/ISO_8601#Time_intervals" target="_blank">' +
-        'ISO8601 intervals.</a>'
-      },
-      'defaultIndex': {
-        value: null,
-        description: 'The index to access if no index is set',
-      },
-      'metaFields': {
-        value: ['_source', '_id', '_type', '_index', '_score'],
-        description: 'Fields that exist outside of _source to merge into our document when displaying it',
-      },
-      'discover:sampleSize': {
-        value: 500,
-        description: 'The number of rows to show in the table',
-      },
-      'doc_table:highlight': {
-        value: true,
-        description: 'Highlight results in Discover and Saved Searches Dashboard.' +
-          'Highlighing makes request slow when working on big documents.',
-      },
-      'courier:maxSegmentCount': {
-        value: 30,
-        description: 'Requests in discover are split into segments to prevent massive requests from being sent to ' +
-          'elasticsearch. This setting attempts to prevent the list of segments from getting too long, which might ' +
-          'cause requests to take much longer to process'
-      },
-      'fields:popularLimit': {
-        value: 10,
-        description: 'The top N most popular fields to show',
-      },
-      'histogram:barTarget': {
-        value: 50,
-        description: 'Attempt to generate around this many bar when using "auto" interval in date histograms',
-      },
-      'histogram:maxBars': {
-        value: 100,
-        description: 'Never show more than this many bar in date histograms, scale values if needed',
-      },
-      'visualization:tileMap:maxPrecision': {
-        value: 7,
-        description: 'The maximum geoHash precision displayed on tile maps: 7 is high, 10 is very high, ' +
-        '12 is the max. ' +
-        '<a href="http://www.elastic.co/guide/en/elasticsearch/reference/current/' +
-        'search-aggregations-bucket-geohashgrid-aggregation.html#_cell_dimensions_at_the_equator" target="_blank">' +
-        'Explanation of cell dimensions</a>',
-      },
-      'visualization:tileMap:WMSdefaults': {
-        value: JSON.stringify({
-          enabled: false,
-          url: 'https://basemap.nationalmap.gov/arcgis/services/USGSTopo/MapServer/WMSServer',
-          options: {
-            version: '1.3.0',
-            layers: '0',
-            format: 'image/png',
-            transparent: true,
-            attribution: 'Maps provided by USGS',
-            styles: '',
-          }
-        }, null, '  '),
-        type: 'json',
-        description: 'Default <a href="http://leafletjs.com/reference.html#tilelayer-wms" target="_blank">properties</a> for the WMS map server support in the tile map'
-      },
-      'visualization:colorMapping': {
-        type: 'json',
-        value: JSON.stringify({
-          'Count': '#57c17b'
-        }),
-        description: 'Maps values to specified colors within visualizations'
-      },
-      'visualization:loadingDelay': {
-        value: '2s',
-        description: 'Time to wait before dimming visualizations during query'
-      },
-      'csv:separator': {
-        value: ',',
-        description: 'Separate exported values with this string',
-      },
-      'csv:quoteValues': {
-        value: true,
-        description: 'Should values be quoted in csv exports?',
-      },
-      'history:limit': {
-        value: 10,
-        description: 'In fields that have history (e.g. query inputs), show this many recent values',
-      },
-      'shortDots:enable': {
-        value: false,
-        description: 'Shorten long fields, for example, instead of foo.bar.baz, show f.b.baz',
-      },
-      'truncate:maxHeight': {
-        value: 115,
-        description: 'The maximum height that a cell in a table should occupy. Set to 0 to disable truncation'
-      },
-      'indexPattern:fieldMapping:lookBack': {
-        value: 5,
-        description: 'For index patterns containing timestamps in their names, look for this many recent matching ' +
-          'patterns from which to query the field mapping'
-      },
-      'format:defaultTypeMap': {
-        type: 'json',
-        value: [
-          '{',
-          '  "ip": { "id": "ip", "params": {} },',
-          '  "date": { "id": "date", "params": {} },',
-          '  "number": { "id": "number", "params": {} },',
-          '  "_source": { "id": "_source", "params": {} },',
-          '  "_default_": { "id": "string", "params": {} }',
-          '}',
-        ].join('\n'),
-        description: 'Map of the format name to use by default for each field type. ' +
-          '"_default_" is used if the field type is not mentioned explicitly'
-      },
-      'format:number:defaultPattern': {
-        type: 'string',
-        value: '0,0.[000]',
-        description: 'Default <a href="http://numeraljs.com/" target="_blank">numeral format</a> for the "number" format'
-      },
-      'format:bytes:defaultPattern': {
-        type: 'string',
-        value: '0,0.[000]b',
-        description: 'Default <a href="http://numeraljs.com/" target="_blank">numeral format</a> for the "bytes" format'
-      },
-      'format:percent:defaultPattern': {
-        type: 'string',
-        value: '0,0.[000]%',
-        description: 'Default <a href="http://numeraljs.com/" target="_blank">numeral format</a> for the "percent" format'
-      },
-      'format:currency:defaultPattern': {
-        type: 'string',
-        value: '($0,0.[00])',
-        description: 'Default <a href="http://numeraljs.com/" target="_blank">numeral format</a> for the "currency" format'
-      },
-      'savedObjects:perPage': {
-        type: 'number',
-        value: 5,
-        description: 'Number of objects to show per page in the load dialog'
-      },
-      'timepicker:timeDefaults': {
-        type: 'json',
-        value: [
-          '{',
-          '  "from": "now-15m",',
-          '  "to": "now",',
-          '  "mode": "quick"',
-          '}'
-        ].join('\n'),
-        description: 'The timefilter selection to use when Kibana is started without one'
-      },
-      'timepicker:refreshIntervalDefaults': {
-        type: 'json',
-        value: [
-          '{',
-          '  "display": "Off",',
-          '  "pause": false,',
-          '  "value": 0',
-          '}'
-        ].join('\n'),
-        description: 'The timefilter\'s default refresh interval'
-      },
-      'dashboard:defaultDarkTheme': {
-        value: false,
-        description: 'New dashboards use dark theme by default'
-      },
-      'filters:pinnedByDefault': {
-        value: false,
-        description: 'Whether the filters should have a global state (be pinned) by default'
-      }
-    };
->>>>>>> 94a9e651
   };
 };