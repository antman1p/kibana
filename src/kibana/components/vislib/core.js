--- conflicted
+++ resolved
@@ -14,19 +14,9 @@
         'area': require('components/vislib/modules/areaChart'),
       };
 
-<<<<<<< HEAD
-    return function(elem, args) {
-        var type = args.type,
-            charts = {
-            'histogram': require('components/vislib/modules/histogram'),
-            'line': require('components/vislib/modules/lineChart'),
-            'area': require('components/vislib/modules/areaChart')
-        };
-=======
     if (typeof (charts[type]) !== 'function') {
       throw type + ' is not a supported k4 function.';
     }
->>>>>>> a131d50b
 
     var chartFunc = charts[type](elem, args);
 
