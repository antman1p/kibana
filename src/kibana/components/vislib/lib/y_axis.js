define(function (require) {
  return function YAxisFactory(d3, Private) {
    var _ = require('lodash');
    var $ = require('jquery');

    var ErrorHandler = Private(require('components/vislib/lib/_error_handler'));

    /**
     * Appends y axis to the visualization
     *
     * @class YAxis
     * @constructor
     * @param args {{el: (HTMLElement), yMax: (Number), _attr: (Object|*)}}
     */
    function YAxis(args) {
      this.el = args.el;
      this.yMax = args.yMax;
      this._attr = _.defaults(args._attr || {}, {});
    }

    _(YAxis.prototype).extend(ErrorHandler.prototype);

    /**
     * Renders the y axis
     *
     * @method render
     * @return {D3.UpdateSelection} Renders y axis to visualization
     */
    YAxis.prototype.render = function () {
      d3.select(this.el).selectAll('.y-axis-div').call(this.draw());
    };

    /**
     * Creates the d3 y scale function
     *
     * @method getYScale
     * @param height {Number} DOM Element height
     * @returns {D3.Scale.QuantitiveScale|*} D3 yScale function
     */
    YAxis.prototype.getYScale = function (height) {
      // save reference to y scale
      this.yScale = d3.scale.linear()
      .domain([0, this.yMax])
      .range([height, 0])
      .nice(this.tickScale(height));

      return this.yScale;
    };

    /**
     * Creates the d3 y axis function
     *
     * @method getYAxis
     * @param height {Number} DOM Element height
     * @returns {D3.Svg.Axis|*} D3 yAxis function
     */
    YAxis.prototype.getYAxis = function (height) {
      var self = this;
      var yScale = this.getYScale(height);
      var tickFormat = (self._attr.mode === 'percentage') ?
        d3.format('%') : d3.format('n');

      // y scale should never be `NaN`
      if (!yScale || _.isNaN(yScale)) {
        throw new Error('yScale is ' + yScale);
      }

      // Create the d3 yAxis function
      this.yAxis = d3.svg.axis()
<<<<<<< HEAD
        .scale(yScale)
        .tickFormat(tickFormat)
        .ticks(this.tickScale(height))
        .orient('left');
=======
      .scale(yScale)
      .tickFormat(d3.format('s'))
      .ticks(this.tickScale(height))
      .orient('left');
>>>>>>> 1e1cedf6

      return this.yAxis;
    };

    /**
     * Create a tick scale for the y axis that modifies the number of ticks
     * based on the height of the wrapping DOM element
     * Avoid using even numbers in the yTickScale.range
     * Causes the top most tickValue in the chart to be missing
     *
     * @method tickScale
     * @param height {Number} DOM element height
     * @returns {number} Number of y axis ticks
     */
    YAxis.prototype.tickScale = function (height) {
      var yTickScale = d3.scale.linear()
      .clamp(true)
      .domain([20, 40, 1000])
      .range([0, 3, 11]);

      return Math.ceil(yTickScale(height));
    };

    /**
     * Renders the y axis to the visualization
     *
     * @method draw
     * @returns {Function} Renders y axis to visualization
     */
    YAxis.prototype.draw = function () {
      var self = this;
      var margin = this._attr.margin;
      var div;
      var width;
      var height;
      var svg;

      return function (selection) {

        selection.each(function () {
          var el = this;

          div = d3.select(el);
          width = $(el).width();
          height = $(el).height() - margin.top - margin.bottom;

          // Validate whether width and height are not 0 or `NaN`
          self.validateWidthandHeight(width, height);

          var yAxis = self.getYAxis(height);

          // Append svg and y axis
          svg = div.append('svg')
          .attr('width', width)
          .attr('height', height + margin.top + margin.bottom);

          svg.append('g')
          .attr('class', 'y axis')
          .attr('transform', 'translate(' + (width - 2) + ',' + margin.top + ')')
          .call(yAxis);
        });
      };
    };

    return YAxis;
  };
});<|MERGE_RESOLUTION|>--- conflicted
+++ resolved
@@ -57,8 +57,7 @@
     YAxis.prototype.getYAxis = function (height) {
       var self = this;
       var yScale = this.getYScale(height);
-      var tickFormat = (self._attr.mode === 'percentage') ?
-        d3.format('%') : d3.format('n');
+      var tickFormat = (self._attr.mode === 'percentage') ? d3.format('%') : d3.format('n');
 
       // y scale should never be `NaN`
       if (!yScale || _.isNaN(yScale)) {
@@ -67,17 +66,10 @@
 
       // Create the d3 yAxis function
       this.yAxis = d3.svg.axis()
-<<<<<<< HEAD
         .scale(yScale)
         .tickFormat(tickFormat)
         .ticks(this.tickScale(height))
         .orient('left');
-=======
-      .scale(yScale)
-      .tickFormat(d3.format('s'))
-      .ticks(this.tickScale(height))
-      .orient('left');
->>>>>>> 1e1cedf6
 
       return this.yAxis;
     };
