require.config({
  baseUrl: 'kibana',
  paths: {
    courier: '../courier',
    angular: '../bower_components/angular/angular',
    'angular-route': '../bower_components/angular-route/angular-route',
    async: '../bower_components/async/lib/async',
    css: '../bower_components/require-css/css',
    d3: '../bower_components/d3/d3',
    elasticsearch: '../bower_components/elasticsearch/elasticsearch.angular',
    jquery: '../bower_components/jquery/jquery',
    lodash: '../bower_components/lodash/dist/lodash'
  },
  shim: {
    angular: {
      deps: ['jquery'],
      exports: 'angular'
    },
    'angular-route': {
      deps: ['angular']
    },
<<<<<<< HEAD
    'elasticsearch': {
      deps: ['angular']
=======
    waitSeconds: 60
  };

  var bowerComponents = [
    'angular',
    'angular-route',
    ['async', 'lib/async'],
    'd3',
    ['elasticsearch', 'elasticsearch.angular'],
    'jquery',
    ['lodash', 'dist/lodash'],
    'moment'
  ];

  bowerComponents.forEach(function (name) {
    var path = '../bower_components/';
    if (typeof name === 'object') {
      path += name[0] + '/' + name[1];
      name = name[0];
    } else {
      path += name + '/' + name;
>>>>>>> 8a8d8075
    }
  },
  waitSeconds: 60
});<|MERGE_RESOLUTION|>--- conflicted
+++ resolved
@@ -9,7 +9,8 @@
     d3: '../bower_components/d3/d3',
     elasticsearch: '../bower_components/elasticsearch/elasticsearch.angular',
     jquery: '../bower_components/jquery/jquery',
-    lodash: '../bower_components/lodash/dist/lodash'
+    lodash: '../bower_components/lodash/dist/lodash',
+    moment: '../bower_components/moment/moment'
   },
   shim: {
     angular: {
@@ -19,32 +20,8 @@
     'angular-route': {
       deps: ['angular']
     },
-<<<<<<< HEAD
     'elasticsearch': {
       deps: ['angular']
-=======
-    waitSeconds: 60
-  };
-
-  var bowerComponents = [
-    'angular',
-    'angular-route',
-    ['async', 'lib/async'],
-    'd3',
-    ['elasticsearch', 'elasticsearch.angular'],
-    'jquery',
-    ['lodash', 'dist/lodash'],
-    'moment'
-  ];
-
-  bowerComponents.forEach(function (name) {
-    var path = '../bower_components/';
-    if (typeof name === 'object') {
-      path += name[0] + '/' + name[1];
-      name = name[0];
-    } else {
-      path += name + '/' + name;
->>>>>>> 8a8d8075
     }
   },
   waitSeconds: 60
