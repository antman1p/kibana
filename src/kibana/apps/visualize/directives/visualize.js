--- conflicted
+++ resolved
@@ -141,14 +141,6 @@
         });
 
         $scope.$on('$destroy', function () {
-<<<<<<< HEAD
-          if ($scope.vis) $scope.vis.destroy();
-////          if (chart) {
-////            chart.off('hover');
-////            chart.off('click');
-////            chart.destroy();
-//          }
-=======
           // Vis with missing indexpattern will not have destroy
           if ($scope.vis && $scope.vis.destroy) $scope.vis.destroy();
           if (chart) {
@@ -156,7 +148,6 @@
             chart.off('click');
             chart.destroy();
           }
->>>>>>> 750675b8
         });
       }
     };
