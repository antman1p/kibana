--- conflicted
+++ resolved
@@ -49,13 +49,8 @@
 
   app.directive('dashboardApp', function (Notifier, courier, AppState, timefilter, kbnUrl) {
     return {
-<<<<<<< HEAD
-      controller: function ($scope, $route, $routeParams, $location, configFile, Private) {
+      controller: function ($scope, $route, $routeParams, $location, configFile, Private, getAppState) {
         var queryFilter = Private(require('components/filter_bar/query_filter'));
-=======
-      controller: function ($scope, $route, $routeParams, $location, configFile, Private, getAppState) {
-        var filterBarWatchFilters = Private(require('components/filter_bar/lib/watchFilters'));
->>>>>>> ec45d1a5
 
         var notify = new Notifier({
           location: 'Dashboard'
