define(function (require) {
  return function HistogramVisType(Private) {
    var VislibVisType = Private(require('plugins/vis_types/vislib/_vislib_vis_type'));
    var Schemas = Private(require('plugins/vis_types/_schemas'));

    return new VislibVisType({
      name: 'line',
      title: 'Line chart',
      icon: 'fa-line-chart',
      description: 'Often the best chart for high density time series. Great for comparing one series to another. ' +
        'Be careful with sparse sets as the connection between points can be misleading.',
      params: {
        defaults: {
          shareYAxis: true,
          addTooltip: true,
          addLegend: true,
          showCircles: true,
          smoothLines: false,
          interpolate: 'linear',
          drawLinesBetweenPoints: true,
          radiusRatio: 9,
<<<<<<< HEAD
          defaultYExtents: false,
          setYExtents: false,
          yAxis: {},
          scale: 'linear'
=======
          scale: 'linear',
          defaultYExtents: false,
          times: [],
          addTimeMarker: false
>>>>>>> 3182aca5
        },
        scales: ['linear', 'log', 'square root'],
        editor: require('text!plugins/vis_types/vislib/editors/line.html')
      },
      schemas: new Schemas([
        {
          group: 'metrics',
          name: 'metric',
          title: 'Y-Axis',
          min: 1,
          defaults: [
            { schema: 'metric', type: 'count' }
          ]
        },
        {
          group: 'metrics',
          name: 'radius',
          title: 'Dot Size',
          min: 0,
          max: 1,
          aggFilter: ['count', 'avg', 'sum', 'min', 'max', 'cardinality']
        },
        {
          group: 'buckets',
          name: 'segment',
          title: 'X-Axis',
          min: 0,
          max: 1,
          aggFilter: '!geohash_grid'
        },
        {
          group: 'buckets',
          name: 'group',
          title: 'Split Lines',
          min: 0,
          max: 1,
          aggFilter: '!geohash_grid'
        },
        {
          group: 'buckets',
          name: 'split',
          title: 'Split Chart',
          min: 0,
          max: 1,
          aggFilter: '!geohash_grid'
        }
      ])
    });
  };
});<|MERGE_RESOLUTION|>--- conflicted
+++ resolved
@@ -17,19 +17,14 @@
           showCircles: true,
           smoothLines: false,
           interpolate: 'linear',
+          scale: 'linear',
           drawLinesBetweenPoints: true,
           radiusRatio: 9,
-<<<<<<< HEAD
+          times: [],
+          addTimeMarker: false,
           defaultYExtents: false,
           setYExtents: false,
-          yAxis: {},
-          scale: 'linear'
-=======
-          scale: 'linear',
-          defaultYExtents: false,
-          times: [],
-          addTimeMarker: false
->>>>>>> 3182aca5
+          yAxis: {}
         },
         scales: ['linear', 'log', 'square root'],
         editor: require('text!plugins/vis_types/vislib/editors/line.html')
