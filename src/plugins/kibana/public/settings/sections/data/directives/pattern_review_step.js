--- conflicted
+++ resolved
@@ -19,14 +19,14 @@
     return {
       template: template,
       scope: {
-<<<<<<< HEAD
-        docs: '=',
-        save: '&onSave'
+        sampleDocs: '=',
+        indexPattern: '=',
+        pipeline: '='
       },
       controller: function ($scope, Private) {
-        $scope.docs = testData;
+        $scope.sampleDocs = testData;
         $scope.indexPattern = {id: 'filebeat-*', title: 'filebeat-*'};
-        $scope.indexPattern.fields = _.map($scope.docs, (value, key) => {
+        $scope.indexPattern.fields = _.map($scope.sampleDocs, (value, key) => {
           return {name: key, type: typeof value};
         });
 
@@ -47,14 +47,9 @@
               markup: editFieldTypeHTML,
               scope: _.assign($scope.$new(), {field: field})
             },
-            $scope.docs[field.name]
+            $scope.sampleDocs[field.name]
           ];
         });
-=======
-        sampleDocs: '=',
-        indexPattern: '=',
-        pipeline: '='
->>>>>>> ede8ef67
       }
     };
   });
