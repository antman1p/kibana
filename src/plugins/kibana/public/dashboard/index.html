--- conflicted
+++ resolved
@@ -42,11 +42,7 @@
 
   <div ng-show="!state.panels.length" class="text-center start-screen">
     <h2>Ready to get started?</h2>
-<<<<<<< HEAD
-    <p>Click the <a class="btn btn-xs navbtn-inverse" ng-click="kbnTopNav.open('pickVis'); toggleAddVisualization = !toggleAddVisualization" aria-label="Add visualization"><i aria-hidden="true" class="fa fa-plus-circle"></i></a> button in the menu bar above to add a visualization to the dashboard. <br/>If you haven't setup a visualization yet visit the <a href="#/visualize" title="Visualize">"Visualize"</a> tab to create your first visualization.</p>
-=======
     <p>Click the <a class="btn btn-xs navbtn-inverse" ng-click="kbnTopNav.open('add'); toggleAddVisualization = !toggleAddVisualization" aria-label="Add visualization">Add</a> button in the menu bar above to add a visualization to the dashboard. <br/>If you haven't setup a visualization yet visit the <a href="#/visualize" title="Visualize">"Visualize"</a> tab to create your first visualization.</p>
->>>>>>> c4c2298d
   </div>
 
   <dashboard-grid></dashboard-grid>
