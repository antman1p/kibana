import $ from 'jquery';
import _ from 'lodash';
import expect from 'expect.js';
import ngMock from 'ngMock';
import sinon from 'auto-release-sinon';
import tabifyPm from 'ui/agg_response/tabify/tabify';
describe('Controller', function () {
<<<<<<< HEAD
  var $ = require('jquery');
  var _ = require('lodash');
  var expect = require('expect.js');
  var ngMock = require('ngMock');
  var sinon = require('auto-release-sinon');

  var $rootScope;
  var TableGroup;
  var $compile;
  var Private;
  var $scope;
  var $el;
  var Vis;
  var fixtures;
  var AppState;
=======

  let $rootScope;
  let TableGroup;
  let $compile;
  let Private;
  let $scope;
  let $el;
  let Vis;
  let fixtures;
>>>>>>> d68f0183

  beforeEach(ngMock.module('kibana', 'kibana/table_vis'));
  beforeEach(ngMock.inject(function ($injector) {
    Private = $injector.get('Private');
    $rootScope = $injector.get('$rootScope');
    $compile = $injector.get('$compile');
    fixtures = require('fixtures/fake_hierarchical_data');
    TableGroup = Private(require('ui/agg_response/tabify/_table_group'));
    Vis = Private(require('ui/Vis'));
    AppState = Private(require('ui/state_management/app_state'));
  }));

  function OneRangeVis(params) {
    return new Vis(
      Private(require('fixtures/stubbed_logstash_index_pattern')),
      {
        type: 'table',
        params: params || {},
        aggs: [
          { type: 'count', schema: 'metric' },
          {
            type: 'range',
            schema: 'bucket',
            params: {
              field: 'bytes',
              ranges: [
                { from: 0, to: 1000 },
                { from: 1000, to: 2000 }
              ]
            }
          }
        ]
      }
    );
  }

  // basically a parameterized beforeEach
  function initController(vis) {
    vis.aggs.forEach(function (agg, i) { agg.id = 'agg_' + (i + 1); });

    $rootScope.vis = vis;
    $rootScope.uiState = new AppState({uiState: {}}).makeStateful('uiState');
    $rootScope.newScope = function (scope) { $scope = scope; };

    $el = $('<div>')
      .attr('ng-controller', 'KbnTableVisController')
      .attr('ng-init', 'newScope(this)');

    $compile($el)($rootScope);
  }

  // put a response into the controller
  function attachEsResponseToScope(resp) {
    $rootScope.esResponse = resp || fixtures.oneRangeBucket;
    $rootScope.$apply();
  }

  // remove the response from the controller
  function removeEsResponseFromScope() {
    delete $rootScope.esResponse;
    $rootScope.$apply();
  }

  it('exposes #tableGroups and #hasSomeRows when a response is attached to scope', function () {
    initController(new OneRangeVis());

    expect(!$scope.tableGroups).to.be.ok();
    expect(!$scope.hasSomeRows).to.be.ok();

    attachEsResponseToScope(fixtures.oneRangeBucket);

    expect($scope.hasSomeRows).to.be(true);
    expect($scope.tableGroups).to.have.property('tables');
    expect($scope.tableGroups.tables).to.have.length(1);
    expect($scope.tableGroups.tables[0].columns).to.have.length(2);
    expect($scope.tableGroups.tables[0].rows).to.have.length(2);
  });

  it('clears #tableGroups and #hasSomeRows when the response is removed', function () {
    initController(new OneRangeVis());

    attachEsResponseToScope(fixtures.oneRangeBucket);
    removeEsResponseFromScope();

    expect(!$scope.hasSomeRows).to.be.ok();
    expect(!$scope.tableGroups).to.be.ok();
  });

  it('sets the sort on the scope when it is passed as a vis param', function () {
    var sortObj = {
      columnIndex: 1,
      direction: 'asc'
    };
    initController(new OneRangeVis({sort: sortObj}));

    // modify the data to not have any buckets
    var resp = _.cloneDeep(fixtures.oneRangeBucket);
    resp.aggregations.agg_2.buckets = {};

    attachEsResponseToScope(resp);

    expect($scope.sort.columnIndex).to.equal(sortObj.columnIndex);
    expect($scope.sort.direction).to.equal(sortObj.direction);
  });

  it('sets #hasSomeRows properly if the table group is empty', function () {
    initController(new OneRangeVis());

    // modify the data to not have any buckets
    const resp = _.cloneDeep(fixtures.oneRangeBucket);
    resp.aggregations.agg_2.buckets = {};

    attachEsResponseToScope(resp);

    expect($scope.hasSomeRows).to.be(false);
    expect(!$scope.tableGroups).to.be.ok();
  });

  it('passes partialRows:true to tabify based on the vis params', function () {
    // spy on the tabify private module
    const spiedTabify = sinon.spy(Private(tabifyPm));
    Private.stub(tabifyPm, spiedTabify);

    const vis = new OneRangeVis({ showPartialRows: true });
    initController(vis);
    attachEsResponseToScope(fixtures.oneRangeBucket);

    expect(spiedTabify).to.have.property('callCount', 1);
    expect(spiedTabify.firstCall.args[2]).to.have.property('partialRows', true);
  });

  it('passes partialRows:false to tabify based on the vis params', function () {
    // spy on the tabify private module
    const spiedTabify = sinon.spy(Private(tabifyPm));
    Private.stub(tabifyPm, spiedTabify);

    const vis = new OneRangeVis({ showPartialRows: false });
    initController(vis);
    attachEsResponseToScope(fixtures.oneRangeBucket);

    expect(spiedTabify).to.have.property('callCount', 1);
    expect(spiedTabify.firstCall.args[2]).to.have.property('partialRows', false);
  });

  it('passes partialRows:true to tabify based on the vis params', function () {
    // spy on the tabify private module
    const spiedTabify = sinon.spy(Private(tabifyPm));
    Private.stub(tabifyPm, spiedTabify);

    const vis = new OneRangeVis({ showPartialRows: true });
    initController(vis);
    attachEsResponseToScope(fixtures.oneRangeBucket);

    expect(spiedTabify).to.have.property('callCount', 1);
    expect(spiedTabify.firstCall.args[2]).to.have.property('partialRows', true);
  });

  it('passes partialRows:false to tabify based on the vis params', function () {
    // spy on the tabify private module
    const spiedTabify = sinon.spy(Private(tabifyPm));
    Private.stub(tabifyPm, spiedTabify);

    const vis = new OneRangeVis({ showPartialRows: false });
    initController(vis);
    attachEsResponseToScope(fixtures.oneRangeBucket);

    expect(spiedTabify).to.have.property('callCount', 1);
    expect(spiedTabify.firstCall.args[2]).to.have.property('partialRows', false);
  });
});<|MERGE_RESOLUTION|>--- conflicted
+++ resolved
@@ -5,23 +5,6 @@
 import sinon from 'auto-release-sinon';
 import tabifyPm from 'ui/agg_response/tabify/tabify';
 describe('Controller', function () {
-<<<<<<< HEAD
-  var $ = require('jquery');
-  var _ = require('lodash');
-  var expect = require('expect.js');
-  var ngMock = require('ngMock');
-  var sinon = require('auto-release-sinon');
-
-  var $rootScope;
-  var TableGroup;
-  var $compile;
-  var Private;
-  var $scope;
-  var $el;
-  var Vis;
-  var fixtures;
-  var AppState;
-=======
 
   let $rootScope;
   let TableGroup;
@@ -31,7 +14,7 @@
   let $el;
   let Vis;
   let fixtures;
->>>>>>> d68f0183
+  let AppState;
 
   beforeEach(ngMock.module('kibana', 'kibana/table_vis'));
   beforeEach(ngMock.inject(function ($injector) {
@@ -121,7 +104,7 @@
   });
 
   it('sets the sort on the scope when it is passed as a vis param', function () {
-    var sortObj = {
+    const sortObj = {
       columnIndex: 1,
       direction: 'asc'
     };
