/*
 * Copyright Elasticsearch B.V. and/or licensed to Elasticsearch B.V. under one
 * or more contributor license agreements. Licensed under the Elastic License
 * 2.0 and the Server Side Public License, v 1; you may not use this file except
 * in compliance with, at your election, the Elastic License 2.0 or the Server
 * Side Public License, v 1.
 */

import '../control_group.scss';

<<<<<<< HEAD
=======
import classNames from 'classnames';
import React, { useEffect, useMemo, useState } from 'react';
import { TypedUseSelectorHook, useSelector } from 'react-redux';

>>>>>>> b22fe1a5
import {
  closestCenter,
  DndContext,
  DragEndEvent,
  DragOverlay,
  KeyboardSensor,
  LayoutMeasuringStrategy,
  PointerSensor,
  useSensor,
  useSensors,
} from '@dnd-kit/core';
import {
  arrayMove,
  rectSortingStrategy,
  SortableContext,
  sortableKeyboardCoordinates,
} from '@dnd-kit/sortable';
<<<<<<< HEAD
import { EuiButtonIcon, EuiFlexGroup, EuiFlexItem, EuiPanel, EuiToolTip } from '@elastic/eui';
import classNames from 'classnames';
import React, { useMemo, useState } from 'react';
import { TypedUseSelectorHook, useSelector } from 'react-redux';

=======
import {
  EuiButtonEmpty,
  EuiButtonIcon,
  EuiCheckbox,
  EuiFlexGroup,
  EuiFlexItem,
  EuiIcon,
  EuiPanel,
  EuiText,
  EuiTourStep,
} from '@elastic/eui';
>>>>>>> b22fe1a5
import { ViewMode } from '@kbn/embeddable-plugin/public';

import { ControlGroupStrings } from '../control_group_strings';
import { useControlGroupContainer } from '../embeddable/control_group_container';
import { ControlGroupReduxState } from '../types';
import { ControlClone, SortableControl } from './control_group_sortable_item';

const contextSelect = useSelector as TypedUseSelectorHook<ControlGroupReduxState>;

export const ControlGroup = () => {
  const controlGroup = useControlGroupContainer();

  // current state

  const panels = contextSelect((state) => state.explicitInput.panels);
  const viewMode = contextSelect((state) => state.explicitInput.viewMode);
  const controlStyle = contextSelect((state) => state.explicitInput.controlStyle);
  const showApplySelections = contextSelect((state) => state.explicitInput.showApplySelections);

  const showAddButton = contextSelect((state) => state.componentState.showAddButton);
<<<<<<< HEAD
  const unpublishedFilters = contextSelect((state) => state.componentState.unpublishedFilters);

  const applyResetButtonsEnabled = useMemo(() => {
    return Boolean(unpublishedFilters); // if undefined, no unpublished filters; otherwise, there exists unpublished filters
  }, [unpublishedFilters]);
=======
  const controlWithInvalidSelectionsId = contextSelect(
    (state) => state.componentState.controlWithInvalidSelectionsId
  );
  const [tourStepOpen, setTourStepOpen] = useState<boolean>(true);
  const [suppressTourChecked, setSuppressTourChecked] = useState<boolean>(false);
  const [renderTourStep, setRenderTourStep] = useState(false);
>>>>>>> b22fe1a5

  const isEditable = viewMode === ViewMode.EDIT;

  const idsInOrder = useMemo(
    () =>
      Object.values(panels)
        .sort((a, b) => (a.order > b.order ? 1 : -1))
        .reduce((acc, panel) => {
          acc.push(panel.explicitInput.id);
          return acc;
        }, [] as string[]),
    [panels]
  );

  useEffect(() => {
    /**
     * This forces the tour step to get unmounted so that it can attach to the new invalid
     * control - otherwise, the anchor will remain attached to the old invalid control
     */
    setRenderTourStep(false);
    setTimeout(() => setRenderTourStep(true), 100);
  }, [controlWithInvalidSelectionsId]);

  const tourStep = useMemo(() => {
    if (
      !renderTourStep ||
      !controlGroup.canShowInvalidSelectionsWarning() ||
      !tourStepOpen ||
      !controlWithInvalidSelectionsId
    ) {
      return null;
    }
    const invalidControlType = panels[controlWithInvalidSelectionsId].type;

    return (
      <EuiTourStep
        step={1}
        stepsTotal={1}
        minWidth={300}
        maxWidth={300}
        display="block"
        isStepOpen={true}
        repositionOnScroll
        onFinish={() => {}}
        panelPaddingSize="m"
        anchorPosition="downCenter"
        panelClassName="controlGroup--invalidSelectionsTour"
        anchor={`#controlFrame--${controlWithInvalidSelectionsId}`}
        title={
          <EuiFlexGroup gutterSize="s" alignItems="center">
            <EuiFlexItem grow={false}>
              <EuiIcon type="warning" color="warning" />
            </EuiFlexItem>
            <EuiFlexItem>{ControlGroupStrings.invalidControlWarning.getTourTitle()}</EuiFlexItem>
          </EuiFlexGroup>
        }
        content={ControlGroupStrings.invalidControlWarning.getTourContent(invalidControlType)}
        footerAction={[
          <EuiCheckbox
            compressed
            checked={suppressTourChecked}
            id={'controlGroup--suppressTourCheckbox'}
            className="controlGroup--suppressTourCheckbox"
            onChange={(e) => setSuppressTourChecked(e.target.checked)}
            label={
              <EuiText size="xs" className="controlGroup--suppressTourCheckboxLabel">
                {ControlGroupStrings.invalidControlWarning.getSuppressTourLabel()}
              </EuiText>
            }
          />,
          <EuiButtonEmpty
            size="xs"
            flush="right"
            color="text"
            onClick={() => {
              setTourStepOpen(false);
              if (suppressTourChecked) {
                controlGroup.suppressInvalidSelectionsWarning();
              }
            }}
          >
            {ControlGroupStrings.invalidControlWarning.getDismissButton()}
          </EuiButtonEmpty>,
        ]}
      />
    );
  }, [
    panels,
    controlGroup,
    tourStepOpen,
    renderTourStep,
    suppressTourChecked,
    controlWithInvalidSelectionsId,
  ]);

  const [draggingId, setDraggingId] = useState<string | null>(null);
  const draggingIndex = useMemo(
    () => (draggingId ? idsInOrder.indexOf(draggingId) : -1),
    [idsInOrder, draggingId]
  );

  const sensors = useSensors(
    useSensor(PointerSensor),
    useSensor(KeyboardSensor, { coordinateGetter: sortableKeyboardCoordinates })
  );

  const onDragEnd = ({ over }: DragEndEvent) => {
    if (over) {
      const overIndex = idsInOrder.indexOf(over.id);
      if (draggingIndex !== overIndex) {
        const newIndex = overIndex;
        controlGroup.dispatch.setControlOrders({
          ids: arrayMove([...idsInOrder], draggingIndex, newIndex),
        });
      }
    }
    (document.activeElement as HTMLElement)?.blur();
    setDraggingId(null);
  };

  const emptyState = !(idsInOrder && idsInOrder.length > 0);
  // Empty, non-editable view is null
  if (!isEditable && emptyState) {
    return null;
  }

  let panelBg: 'transparent' | 'plain' | 'success' = 'transparent';
  if (emptyState) panelBg = 'plain';
  if (draggingId) panelBg = 'success';

  return (
    <>
      {idsInOrder.length > 0 || showAddButton ? (
        <EuiPanel
          borderRadius="m"
          color={panelBg}
          paddingSize={emptyState ? 's' : 'none'}
          data-test-subj="controls-group-wrapper"
          className={classNames('controlsWrapper', {
            'controlsWrapper--empty': emptyState,
            'controlsWrapper--twoLine': controlStyle === 'twoLine',
          })}
        >
          <EuiFlexGroup
            wrap={false}
            gutterSize="s"
            direction="row"
            responsive={false}
            alignItems="stretch"
            justifyContent="center"
            data-test-subj="controls-group"
          >
            {tourStep}
            <EuiFlexItem>
              <DndContext
                onDragStart={({ active }) => setDraggingId(active.id)}
                onDragEnd={onDragEnd}
                onDragCancel={() => setDraggingId(null)}
                sensors={sensors}
                collisionDetection={closestCenter}
                layoutMeasuring={{
                  strategy: LayoutMeasuringStrategy.Always,
                }}
              >
                <SortableContext items={idsInOrder} strategy={rectSortingStrategy}>
                  <EuiFlexGroup
                    className={classNames('controlGroup', {
                      'controlGroup-isDragging': draggingId,
                    })}
                    alignItems="center"
                    gutterSize="s"
                    wrap={true}
                  >
                    {idsInOrder.map(
                      (controlId, index) =>
                        panels[controlId] && (
                          <SortableControl
                            isEditable={isEditable}
                            dragInfo={{ index, draggingIndex }}
                            embeddableId={controlId}
                            embeddableType={panels[controlId].type}
                            key={controlId}
                          />
                        )
                    )}
                  </EuiFlexGroup>
                </SortableContext>
                <DragOverlay>
                  {draggingId ? <ControlClone draggingId={draggingId} /> : null}
                </DragOverlay>
              </DndContext>
            </EuiFlexItem>
            {(showAddButton || showApplySelections) && (
              <EuiFlexItem className="controlGroup--endButtonGroup" grow={false}>
                <EuiFlexGroup responsive={false} gutterSize="s" alignItems="center">
                  {showAddButton && (
                    <EuiFlexItem grow={false}>
                      <EuiToolTip content={ControlGroupStrings.management.getAddControlTitle()}>
                        <EuiButtonIcon
                          size="m"
                          iconSize="m"
                          display="base"
                          iconType={'plusInCircle'}
                          aria-label={ControlGroupStrings.management.getAddControlTitle()}
                          onClick={() => controlGroup.openAddDataControlFlyout()}
                        />
                      </EuiToolTip>
                    </EuiFlexItem>
                  )}
                  {showApplySelections && (
                    <EuiFlexItem grow={false}>
                      <EuiToolTip
                        content={ControlGroupStrings.management.getApplyButtonTitle(
                          applyResetButtonsEnabled
                        )}
                      >
                        <EuiButtonIcon
                          size="m"
                          disabled={!applyResetButtonsEnabled}
                          iconSize="m"
                          display="fill"
                          color={'success'}
                          iconType={'check'}
                          aria-label={ControlGroupStrings.management.getApplyButtonTitle(
                            applyResetButtonsEnabled
                          )}
                          onClick={() => {
                            if (unpublishedFilters) controlGroup.publishFilters(unpublishedFilters);
                          }}
                        />
                      </EuiToolTip>
                    </EuiFlexItem>
                  )}
                </EuiFlexGroup>
              </EuiFlexItem>
            )}
          </EuiFlexGroup>
        </EuiPanel>
      ) : (
        <></>
      )}
    </>
  );
};<|MERGE_RESOLUTION|>--- conflicted
+++ resolved
@@ -8,13 +8,10 @@
 
 import '../control_group.scss';
 
-<<<<<<< HEAD
-=======
 import classNames from 'classnames';
 import React, { useEffect, useMemo, useState } from 'react';
 import { TypedUseSelectorHook, useSelector } from 'react-redux';
 
->>>>>>> b22fe1a5
 import {
   closestCenter,
   DndContext,
@@ -32,13 +29,6 @@
   SortableContext,
   sortableKeyboardCoordinates,
 } from '@dnd-kit/sortable';
-<<<<<<< HEAD
-import { EuiButtonIcon, EuiFlexGroup, EuiFlexItem, EuiPanel, EuiToolTip } from '@elastic/eui';
-import classNames from 'classnames';
-import React, { useMemo, useState } from 'react';
-import { TypedUseSelectorHook, useSelector } from 'react-redux';
-
-=======
 import {
   EuiButtonEmpty,
   EuiButtonIcon,
@@ -48,9 +38,9 @@
   EuiIcon,
   EuiPanel,
   EuiText,
+  EuiToolTip,
   EuiTourStep,
 } from '@elastic/eui';
->>>>>>> b22fe1a5
 import { ViewMode } from '@kbn/embeddable-plugin/public';
 
 import { ControlGroupStrings } from '../control_group_strings';
@@ -71,20 +61,18 @@
   const showApplySelections = contextSelect((state) => state.explicitInput.showApplySelections);
 
   const showAddButton = contextSelect((state) => state.componentState.showAddButton);
-<<<<<<< HEAD
   const unpublishedFilters = contextSelect((state) => state.componentState.unpublishedFilters);
+  const controlWithInvalidSelectionsId = contextSelect(
+    (state) => state.componentState.controlWithInvalidSelectionsId
+  );
 
   const applyResetButtonsEnabled = useMemo(() => {
     return Boolean(unpublishedFilters); // if undefined, no unpublished filters; otherwise, there exists unpublished filters
   }, [unpublishedFilters]);
-=======
-  const controlWithInvalidSelectionsId = contextSelect(
-    (state) => state.componentState.controlWithInvalidSelectionsId
-  );
+
   const [tourStepOpen, setTourStepOpen] = useState<boolean>(true);
   const [suppressTourChecked, setSuppressTourChecked] = useState<boolean>(false);
   const [renderTourStep, setRenderTourStep] = useState(false);
->>>>>>> b22fe1a5
 
   const isEditable = viewMode === ViewMode.EDIT;
 
