<<<<<<< HEAD
var expect = require('expect.js');
var sinon = require('sinon');

var plugin = require('../plugin');
var installer = require('../plugin_installer');
var remover = require('../plugin_remover');
var settingParser = require('../setting_parser');
=======
const expect = require('expect.js');
const sinon = require('sinon');
const plugin = require('../plugin');
>>>>>>> 63fcb4ab

describe('kibana cli', function () {

  describe('plugin installer', function () {

    describe('commander options', function () {

      let program = {
        command: function () { return program; },
        description: function () { return program; },
        option: function () { return program; },
        action: function () { return program; }
      };

      it('should define the command', function () {
        sinon.spy(program, 'command');

        plugin(program);
        expect(program.command.calledWith('plugin')).to.be(true);

        program.command.restore();
      });

      it('should define the description', function () {
        sinon.spy(program, 'description');

        plugin(program);
        expect(program.description.calledWith('Maintain Plugins')).to.be(true);

        program.description.restore();
      });

      it('should define the command line options', function () {
        const spy = sinon.spy(program, 'option');

        const options = [
          /-i/,
          /-r/,
          /-s/,
          /-u/,
          /-t/
        ];

        plugin(program);

        for (let i = 0; i < spy.callCount; i++) {
          const call = spy.getCall(i);
          for (let o = 0; o < options.length; o++) {
            const option = options[o];
            if (call.args[0].match(option)) {
              options.splice(o, 1);
              break;
            }
          }
        }

        expect(options).to.have.length(0);
      });

      it('should call the action function', function () {
        sinon.spy(program, 'action');

        plugin(program);
        expect(program.action.calledOnce).to.be(true);

        program.action.restore();
      });

    });

  });

});<|MERGE_RESOLUTION|>--- conflicted
+++ resolved
@@ -1,16 +1,6 @@
-<<<<<<< HEAD
-var expect = require('expect.js');
-var sinon = require('sinon');
-
-var plugin = require('../plugin');
-var installer = require('../plugin_installer');
-var remover = require('../plugin_remover');
-var settingParser = require('../setting_parser');
-=======
 const expect = require('expect.js');
 const sinon = require('sinon');
 const plugin = require('../plugin');
->>>>>>> 63fcb4ab
 
 describe('kibana cli', function () {
 
