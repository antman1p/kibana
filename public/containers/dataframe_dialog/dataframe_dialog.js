import React from 'react';
import { connect } from 'react-redux';
import _ from 'lodash';
import Tooltip from 'plugins/rework/components/tooltip/tooltip';
import Editable from 'plugins/rework/components/editable/editable';
import DataframeSelector from 'plugins/rework/components/dataframe_selector/dataframe_selector';
import DataframeEditor from 'plugins/rework/components/dataframe_editor/dataframe_editor';
import DataframeConnector from 'plugins/rework/components/dataframe_connector/dataframe_connector';
import {
  dataframeCreate,
  dataframeSelect,
  dataframeSet,
  dataframeAdd,
  dataframeRemove
} from 'plugins/rework/state/actions/dataframe';
import './dataframe_dialog.less';

class DataframeDialog extends React.Component {
  constructor(props) {
    super(props);

    this.state = {
      renaming: false,
    };
  }

  getDefaultDataframe() {
    const dataframeIds = _.keys(this.props.dataframes);
    return _.get(this.props, 'selectedId') || dataframeIds[0];
  }

  getDataframeById(id, props = this.props) {
    const {dataframes} = props;
    if (!dataframes[id]) id = _.keys(dataframes)[0];
    return _.cloneDeep(dataframes[id]);
  }

  setDataframe(id, props) {
    const dataframe = this.getDataframeById(id, props);
    this.props.dispatch(dataframeSelect(dataframe.id));
  }

  // Keep this function, accessing state here will cause pass-by-reference issues
  commit(value) {
    const {dispatch, dataframes} = this.props;
    const dataframe = this.getDataframeById(this.props.selectedId);
    const newFrame = _.assign({}, dataframe, {value});
    dispatch(dataframeSet(newFrame));
  }

  startRename(name) {
    this.setState({renaming: true});
  }

  finishRename(name) {
    const {dispatch, dataframes} = this.props;
    const dataframe = this.getDataframeById(this.props.selectedId);
    const newFrame = _.assign({}, dataframe, {name});
    this.setState({renaming: false});
    dispatch(dataframeSet(newFrame));
  }

  startCreating() {
    this.props.dispatch(dataframeCreate(true));
  }

  connectDataframe(dataframe) {
    this.closeConnectDataframe();
    this.props.dispatch(dataframeAdd(dataframe));
    this.props.dispatch(dataframeSelect(dataframe.id));
  }

  closeConnectDataframe() {
    this.props.dispatch(dataframeCreate(false));
  }

  removeDataframe(id) {
    const { dispatch, dataframes, selectedId } = this.props;
    return () => {
      if (_.keys(dataframes).length < 2) return;
      dispatch(dataframeRemove(id));
      if (selectedId === id) {
        this.setDataframe();
      }
    };
  }

  renderEdit() {
    const { dataframes } = this.props;
    const dataframe = this.getDataframeById(this.props.selectedId);
    const deleteClasses = _.keys(dataframes).length < 2 ? ['rework--no-action'] : [];

    const DataframeEditOrSelect = (this.state.renaming) ? (
      <Editable
        focus={true}
        onDone={this.finishRename.bind(this)}
        value={dataframe.name}>
      </Editable>
    ) : (
      <DataframeSelector
        dataframes={dataframes}
        onChange={this.setDataframe.bind(this)}
        selected={dataframe.id}>
      </DataframeSelector>
    );

    return (
      <div>
        <h4>Edit Dataframe
          <small> or <a onClick={this.startCreating.bind(this)}><i className="fa fa-plus-circle"></i> connect a new Dataframe</a></small>
        </h4>
        <div className="rework--dataframe-dropdown-actions">
          {DataframeEditOrSelect}

          <Tooltip place="left" content="Rename"><a onClick={this.startRename.bind(this)} className="fa fa-pencil"></a></Tooltip>
          <Tooltip place="left" content="Delete frame and all linked elements">
            <a onClick={this.removeDataframe(dataframe.id)} className={['fa fa-ban', ...deleteClasses].join(' ')}></a>
          </Tooltip>
        </div>

        <DataframeEditor key={dataframe.id} dataframe={dataframe} commit={this.commit.bind(this)}></DataframeEditor>
      </div>
    );
  }

  renderCreate() {
    return (
      <div>
<<<<<<< HEAD
        <h4>Connect a new Dataframe</h4>
        <p>
          Dataframes take complex data from disparate sources, and turn it into a simple row and column structure that
          Cavnas elements can work with easily.
        </p>

=======
        <h4>
          Connect a new Dataframe
          <small>
            &nbsp;
            <a onClick={this.closeConnectDataframe.bind(this)}>
              <i className="fa fa-times-circle"></i> cancel
            </a>
          </small>
        </h4>
>>>>>>> 368fac33
        <DataframeConnector onConnect={this.connectDataframe.bind(this)}></DataframeConnector>
      </div>
    );
  }

  render() {
    const {dataframes, isCreating} = this.props;

    return (
      <div className="rework--dataframe-dropdown" style={{width: '100%', overflow: 'auto'}}>
        {isCreating ? this.renderCreate() : this.renderEdit()}
      </div>
    );
  }
}

function mapStateToProps(state) {
  return {
    dataframes: state.persistent.dataframes,
    selectedId: state.transient.dataframeSelectedId,
    isCreating: state.transient.dataframeIsCreating,
  };
}

export default connect(mapStateToProps)(DataframeDialog);<|MERGE_RESOLUTION|>--- conflicted
+++ resolved
@@ -126,14 +126,6 @@
   renderCreate() {
     return (
       <div>
-<<<<<<< HEAD
-        <h4>Connect a new Dataframe</h4>
-        <p>
-          Dataframes take complex data from disparate sources, and turn it into a simple row and column structure that
-          Cavnas elements can work with easily.
-        </p>
-
-=======
         <h4>
           Connect a new Dataframe
           <small>
@@ -143,7 +135,10 @@
             </a>
           </small>
         </h4>
->>>>>>> 368fac33
+        <p>
+          Dataframes take complex data from disparate sources, and turn it into a simple row and column structure that
+          Cavnas elements can work with easily.
+        </p>
         <DataframeConnector onConnect={this.connectDataframe.bind(this)}></DataframeConnector>
       </div>
     );
