steps:
  - command: .buildkite/scripts/lifecycle/pre_build.sh
    label: Pre-Build
    timeout_in_minutes: 10
    agents:
      image: family/kibana-ubuntu-2004
      imageProject: elastic-images-qa
      provider: gcp
      machineType: n2-standard-2
    retry:
      automatic:
        - exit_status: '*'
          limit: 1

  - command: .buildkite/scripts/steps/build_kibana.sh
    label: Build Kibana Distribution
    agents:
      image: family/kibana-ubuntu-2004
      imageProject: elastic-images-qa
      provider: gcp
      machineType: n2-standard-8
      preemptible: true
    key: build
    if: "build.env('KIBANA_BUILD_ID') == null || build.env('KIBANA_BUILD_ID') == ''"
    timeout_in_minutes: 60
    retry:
      automatic:
        - exit_status: '-1'
          limit: 3

<<<<<<< HEAD
  - command: .buildkite/scripts/steps/functional/apm_cypress.sh
    label: 'APM Cypress Tests'
    agents:
      image: family/kibana-ubuntu-2004
      imageProject: elastic-images-qa
      provider: gcp
      machineType: n2-standard-4
      preemptible: true
    depends_on: build
    timeout_in_minutes: 120
    retry:
      automatic:
        - exit_status: '-1'
          limit: 3
        - exit_status: '*'
          limit: 1

  - command: .buildkite/scripts/steps/functional/profiling_cypress.sh
    label: 'Profiling Cypress Tests'
=======
  - command: .buildkite/scripts/steps/functional/synthetics_plugin.sh
    label: 'Synthetics @elastic/synthetics Tests'
>>>>>>> 26548aea
    agents:
      image: family/kibana-ubuntu-2004
      imageProject: elastic-images-qa
      provider: gcp
      machineType: n2-standard-4
      preemptible: true
    depends_on: build
    env:
      PING_SLACK_TEAM: "@obs-ux-management-team"
    timeout_in_minutes: 120
    artifact_paths:
      - 'x-pack/solutions/observability/plugins/synthetics/e2e/.journeys/**/*'
    retry:
      automatic:
        - exit_status: '-1'
          limit: 3
        - exit_status: '*'
          limit: 1

  - command: .buildkite/scripts/steps/functional/inventory_cypress.sh
    label: 'Inventory Cypress Tests'
    agents:
      image: family/kibana-ubuntu-2004
      imageProject: elastic-images-qa
      provider: gcp
      machineType: n2-standard-4
      preemptible: true
    depends_on: build
    env:
      PING_SLACK_TEAM: "@obs-ux-infra_services-team"
    timeout_in_minutes: 120
    retry:
      automatic:
        - exit_status: '-1'
          limit: 3
        - exit_status: '*'
          limit: 1

  - command: .buildkite/scripts/steps/functional/scout_ui_tests.sh
    label: 'Scout UI Tests'
    agents:
      image: family/kibana-ubuntu-2004
      imageProject: elastic-images-qa
      provider: gcp
      machineType: n2-standard-8
      preemptible: true
    depends_on: build
    env:
      PING_SLACK_TEAM: "@appex-qa-team"
    timeout_in_minutes: 60
    retry:
      automatic:
        - exit_status: '-1'
          limit: 2
        - exit_status: '*'
          limit: 1<|MERGE_RESOLUTION|>--- conflicted
+++ resolved
@@ -28,30 +28,8 @@
         - exit_status: '-1'
           limit: 3
 
-<<<<<<< HEAD
-  - command: .buildkite/scripts/steps/functional/apm_cypress.sh
-    label: 'APM Cypress Tests'
-    agents:
-      image: family/kibana-ubuntu-2004
-      imageProject: elastic-images-qa
-      provider: gcp
-      machineType: n2-standard-4
-      preemptible: true
-    depends_on: build
-    timeout_in_minutes: 120
-    retry:
-      automatic:
-        - exit_status: '-1'
-          limit: 3
-        - exit_status: '*'
-          limit: 1
-
-  - command: .buildkite/scripts/steps/functional/profiling_cypress.sh
-    label: 'Profiling Cypress Tests'
-=======
   - command: .buildkite/scripts/steps/functional/synthetics_plugin.sh
     label: 'Synthetics @elastic/synthetics Tests'
->>>>>>> 26548aea
     agents:
       image: family/kibana-ubuntu-2004
       imageProject: elastic-images-qa
