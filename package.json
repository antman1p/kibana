{
  "name": "kibana",
  "description": "Kibana is an open source (Apache Licensed), browser based analytics and search dashboard for Elasticsearch. Kibana is a snap to setup and start using. Kibana strives to be easy to get started with, while also being flexible and powerful, just like Elasticsearch.",
  "keywords": [
    "kibana",
    "elasticsearch",
    "logstash",
    "analytics",
    "visualizations",
    "dashboards",
    "dashboarding"
  ],
  "private": false,
  "version": "4.1.0-snapshot",
  "main": "src/server/index.js",
  "homepage": "https://www.elastic.co/products/kibana",
  "bugs": {
    "url": "http://github.com/elastic/kibana/issues"
  },
  "license": "Apache 2.0",
  "author": "Rashid Khan <rashid.khan@elastic.co>",
  "contributors": [
    "Spencer Alger <spencer.alger@elastic.co>",
    "Chris Cowan <chris.cowan@elastic.co>",
    "Joe Fleming <joe.fleming@elastic.co>",
    "Lukas Olson <lukas.olson@elastic.co>",
    "Juan Thomassie <juan.thomassie@elastic.co>",
    "Shelby Sturgis <shelby@elastic.co>",
    "Khalah Jones-Golden <khalah.jones@elastic.co>"
  ],
  "scripts": {
    "test": "grunt test",
<<<<<<< HEAD
    "start": "node ./src/server/index.js",
    "server": "node ./src/server/bin/kibana.js",
    "postinstall": "bower install",
=======
    "start": "node ./src/server/bin/kibana.js",
    "postinstall": "bower install && grunt licenses --check-validity",
>>>>>>> ce49e1bf
    "precommit": "grunt lintStagedFiles"
  },
  "repository": {
    "type": "git",
    "url": "https://github.com/elastic/kibana.git"
  },
  "dependencies": {
    "ansicolors": "^0.3.2",
    "bluebird": "^2.0.7",
    "body-parser": "^1.10.1",
    "bunyan": "^1.2.3",
    "commander": "^2.6.0",
    "compression": "^1.3.0",
    "cookie-parser": "^1.3.3",
    "debug": "^2.1.1",
    "elasticsearch": "^3.1.1",
    "express": "^4.10.6",
    "glob": "^4.3.2",
    "good": "^5.1.2",
    "good-console": "^4.1.0",
    "good-file": "^4.0.2",
    "good-reporter": "^3.0.1",
    "hapi": "^8.4.0",
    "http-auth": "^2.2.5",
<<<<<<< HEAD
    "jade": "~1.8.2",
    "joi": "^6.2.0",
=======
    "jade": "^1.8.2",
>>>>>>> ce49e1bf
    "js-yaml": "^3.2.5",
    "json-stringify-safe": "^5.0.0",
    "less-middleware": "1.0.x",
    "lodash": "^2.4.1",
<<<<<<< HEAD
    "lodash-deep": "^1.6.0",
    "moment": "^2.9.0",
    "morgan": "~1.5.1",
    "numeral": "^1.5.3",
=======
    "morgan": "^1.5.1",
>>>>>>> ce49e1bf
    "request": "^2.40.0",
    "requirefrom": "^0.2.0",
    "semver": "^4.2.0",
    "serve-favicon": "^2.2.0",
    "through": "^2.3.6"
  },
  "devDependencies": {
    "bower": "^1.4.1",
    "bower-license": "^0.2.6",
    "connect": "^2.19.5",
    "event-stream": "^3.1.5",
    "expect.js": "^0.3.1",
    "glob": "^4.1.3",
    "grunt": "^0.4.5",
    "grunt-cli": "0.1.13",
    "grunt-contrib-clean": "^0.5.0",
    "grunt-contrib-compress": "^0.9.1",
    "grunt-contrib-copy": "^0.5.0",
    "grunt-contrib-jade": "^0.10.0",
    "grunt-contrib-jshint": "^0.11",
    "grunt-contrib-less": "^0.10.0",
    "grunt-contrib-requirejs": "^0.4.4",
    "grunt-contrib-watch": "^0.5.3",
    "grunt-esvm": "^0.3.2",
    "grunt-jscs": "^1.8.0",
    "grunt-mocha": "^0.4.10",
    "grunt-replace": "^0.7.9",
    "grunt-run": "^0.2.3",
    "grunt-s3": "^0.2.0-alpha.3",
    "grunt-simple-mocha": "^0.4.0",
    "html-entities": "^1.1.1",
<<<<<<< HEAD
    "http-proxy": "~1.8.1",
    "husky": "~0.6.0",
    "istanbul": "~0.2.4",
    "libesvm": "0.0.12",
    "load-grunt-config": "~0.7.0",
    "lodash": "~2.4.1",
=======
    "http-proxy": "^1.8.1",
    "husky": "^0.6.0",
    "istanbul": "^0.2.4",
    "license-checker": "3.0.3",
    "load-grunt-config": "^0.7.0",
    "lodash": "^2.4.1",
>>>>>>> ce49e1bf
    "marked": "^0.3.2",
    "marked-text-renderer": "^0.1.0",
    "mkdirp": "^0.5.0",
    "mocha": "^2.2.5",
<<<<<<< HEAD
    "mocha-screencast-reporter": "~0.1.4",
    "nock": "^1.6.0",
    "opn": "~1.0.0",
=======
    "npm": "^2.11.0",
    "opn": "^1.0.0",
>>>>>>> ce49e1bf
    "path-browserify": "0.0.0",
    "portscanner": "^1.0.0",
    "progress": "^1.1.8",
    "requirejs": "^2.1.14",
    "rjs-build-analysis": "0.0.3",
    "simple-git": "^0.11.0",
    "sinon": "^1.12.2",
    "sinon-as-promised": "^2.0.3",
    "tar": "^1.0.1"
  },
  "engines": {
    "node" : "~0.10 || ~0.12",
    "iojs": ">=1.5"
  }
}<|MERGE_RESOLUTION|>--- conflicted
+++ resolved
@@ -30,14 +30,9 @@
   ],
   "scripts": {
     "test": "grunt test",
-<<<<<<< HEAD
-    "start": "node ./src/server/index.js",
     "server": "node ./src/server/bin/kibana.js",
-    "postinstall": "bower install",
-=======
     "start": "node ./src/server/bin/kibana.js",
     "postinstall": "bower install && grunt licenses --check-validity",
->>>>>>> ce49e1bf
     "precommit": "grunt lintStagedFiles"
   },
   "repository": {
@@ -59,27 +54,19 @@
     "good": "^5.1.2",
     "good-console": "^4.1.0",
     "good-file": "^4.0.2",
-    "good-reporter": "^3.0.1",
-    "hapi": "^8.4.0",
+    "good-reporter": "^3.1.0",
+    "hapi": "^8.6.1",
     "http-auth": "^2.2.5",
-<<<<<<< HEAD
-    "jade": "~1.8.2",
-    "joi": "^6.2.0",
-=======
     "jade": "^1.8.2",
->>>>>>> ce49e1bf
+    "joi": "^6.4.3",
     "js-yaml": "^3.2.5",
-    "json-stringify-safe": "^5.0.0",
+    "json-stringify-safe": "^5.0.1",
     "less-middleware": "1.0.x",
     "lodash": "^2.4.1",
-<<<<<<< HEAD
     "lodash-deep": "^1.6.0",
-    "moment": "^2.9.0",
+    "moment": "^2.10.3",
     "morgan": "~1.5.1",
     "numeral": "^1.5.3",
-=======
-    "morgan": "^1.5.1",
->>>>>>> ce49e1bf
     "request": "^2.40.0",
     "requirefrom": "^0.2.0",
     "semver": "^4.2.0",
@@ -111,33 +98,20 @@
     "grunt-s3": "^0.2.0-alpha.3",
     "grunt-simple-mocha": "^0.4.0",
     "html-entities": "^1.1.1",
-<<<<<<< HEAD
-    "http-proxy": "~1.8.1",
-    "husky": "~0.6.0",
-    "istanbul": "~0.2.4",
-    "libesvm": "0.0.12",
-    "load-grunt-config": "~0.7.0",
-    "lodash": "~2.4.1",
-=======
     "http-proxy": "^1.8.1",
     "husky": "^0.6.0",
     "istanbul": "^0.2.4",
     "license-checker": "3.0.3",
     "load-grunt-config": "^0.7.0",
     "lodash": "^2.4.1",
->>>>>>> ce49e1bf
     "marked": "^0.3.2",
     "marked-text-renderer": "^0.1.0",
     "mkdirp": "^0.5.0",
     "mocha": "^2.2.5",
-<<<<<<< HEAD
     "mocha-screencast-reporter": "~0.1.4",
     "nock": "^1.6.0",
-    "opn": "~1.0.0",
-=======
     "npm": "^2.11.0",
     "opn": "^1.0.0",
->>>>>>> ce49e1bf
     "path-browserify": "0.0.0",
     "portscanner": "^1.0.0",
     "progress": "^1.1.8",
@@ -149,7 +123,7 @@
     "tar": "^1.0.1"
   },
   "engines": {
-    "node" : "~0.10 || ~0.12",
+    "node": "~0.10 || ~0.12",
     "iojs": ">=1.5"
   }
 }