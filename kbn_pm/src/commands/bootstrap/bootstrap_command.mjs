/*
 * Copyright Elasticsearch B.V. and/or licensed to Elasticsearch B.V. under one
 * or more contributor license agreements. Licensed under the "Elastic License
 * 2.0", the "GNU Affero General Public License v3.0 only", and the "Server Side
 * Public License v 1"; you may not use this file except in compliance with, at
 * your election, the "Elastic License 2.0", the "GNU Affero General Public
 * License v3.0 only", or the "Server Side Public License, v 1".
 */

import { run } from '../../lib/spawn.mjs';
import External from '../../lib/external_packages.js';
import { buildPackages } from '../../lib/webpack.mjs';

import {
  haveNodeModulesBeenManuallyDeleted,
  removeYarnIntegrityFileIfExists,
  yarnInstallDeps,
} from './yarn.mjs';
import { sortPackageJson } from './sort_package_json.mjs';
import { regeneratePackageMap } from './regenerate_package_map.mjs';
import { regenerateTsconfigPaths } from './regenerate_tsconfig_paths.mjs';
import { regenerateBaseTsconfig } from './regenerate_base_tsconfig.mjs';
import { discovery } from './discovery.mjs';
import { updatePackageJson } from './update_package_json.mjs';

const tryImportLockValidator = () => {
  try {
    return External['@kbn/yarn-lock-validator']();
  } catch (_err) {
    return null;
  }
};

/** @type {import('../../lib/command').Command} */
export const command = {
  name: 'bootstrap',
  intro: 'Bootstrap the Kibana repository, installs all dependencies and builds all packages',
  description: `
    This command should be run every time you checkout a new revision, or can be used to build all packages
    once after making a change locally. Package builds are cached remotely so when you don't have local
    changes build artifacts will be downloaded from the remote cache.
  `,
  flagsHelp: `
    --force-install      Use this flag to force bootstrap to install yarn dependencies. By default the
                          command will attempt to only run yarn installs when necessary, but if you manually
                          delete the node modules directory or have an issue in your node_modules directory
                          you might need to force the install manually.
    --offline            Run the installation process without consulting online resources. This is useful and
                          sometimes necessary for using bootstrap on an airplane for instance. The local caches
                          will be used exclusively, including a yarn-registry local mirror which is created and
                          maintained by successful online bootstrap executions.
    --no-validate        By default bootstrap validates the yarn.lock file to check for a handfull of
                          conditions. If you run into issues with this process locally you can disable it by
                          passing this flag.
    --no-cache           Prevents NX from using any cached build artifacts. This is useful when you want to
                          ensure that all packages are built from scratch.
    --no-vscode          By default bootstrap updates the .vscode directory to include commonly useful vscode
                          settings for local development. Disable this process either pass this flag or set
                          the KBN_BOOTSTRAP_NO_VSCODE=true environment variable.
    --quiet              Prevent logging more than basic success/error messages
    --verbose            Activate verbose logging where possible
  `,
  reportTimings: {
    group: 'scripts/kbn bootstrap',
    id: 'total',
  },
  async run({ args, log, time }) {
    const offline = args.getBooleanValue('offline') ?? false;
    const validate = args.getBooleanValue('validate') ?? true;
    const verbose = args.getBooleanValue('verbose') ?? false;
    const quiet = args.getBooleanValue('quiet') ?? false;
<<<<<<< HEAD
    const disableNXCache = !(args.getBooleanValue('cache') ?? true);

=======
    const reactVersion = process.env.REACT_18 ? '18' : '17';
>>>>>>> 26548aea
    const vscodeConfig =
      args.getBooleanValue('vscode') ?? (process.env.KBN_BOOTSTRAP_NO_VSCODE ? false : true);

    // Force install is set in case a flag is passed into yarn kbn bootstrap, or node_modules have been removed
    let forceReinstall =
      args.getBooleanValue('force-install') ?? (await haveNodeModulesBeenManuallyDeleted());
    if (!forceReinstall) {
      const lockValidatorModule = tryImportLockValidator();
      if (!lockValidatorModule) {
        // linking is not done, we should install
        forceReinstall = true;
      } else {
        const { findProductionDependencies, readYarnLock } = lockValidatorModule;
        const yarnLock = await readYarnLock();
        const allListedPackagesResolvedInYarnLock = !!findProductionDependencies(
          log,
          yarnLock,
          false
        );
        forceReinstall = !allListedPackagesResolvedInYarnLock;
      }
    }

    const { packageManifestPaths, tsConfigRepoRels } = await time('discovery', discovery);

    // generate the package map and package.json file, if necessary
    const [packages] = await Promise.all([
      time('regenerate package map', async () => {
        return await regeneratePackageMap(log, packageManifestPaths);
      }),
      time('regenerate tsconfig map', async () => {
        await regenerateTsconfigPaths(tsConfigRepoRels, log);
      }),
    ]);

    await Promise.all([
      time('update package json', async () => {
        await updatePackageJson(packages, log);
      }),
      time('regenerate tsconfig.base.json', async () => {
        await regenerateBaseTsconfig(packages, log);
      }),
    ]);

    if (forceReinstall) {
      await time('force install dependencies', async () => {
        await removeYarnIntegrityFileIfExists();
        await yarnInstallDeps(log, { offline, quiet });
      });
    }

    await time('pre-build webpack bundles for packages', async () => {
<<<<<<< HEAD
      await buildPackages(['@kbn/monaco', '@kbn/ui-shared-deps-src', '@kbn/ui-shared-deps-npm'], {
        log,
        verbose,
        disableNXCache,
        quiet,
      });
      log.success('shared bundles built');
=======
      await Bazel.buildWebpackBundles(log, { offline, quiet, reactVersion });
>>>>>>> 26548aea
    });

    await time('sort package json', async () => {
      await sortPackageJson(log);
    });
    if (validate) {
      await time('validate dependencies', async () => {
        // now that deps are installed we can import `@kbn/yarn-lock-validator`
        const lockValidatorModule = tryImportLockValidator();
        if (!lockValidatorModule) {
          log.warning(
            'Yarn lock validator is not installed, skipping dependency validation. ' +
              'This is likely due to a failure in the bootstrap process.'
          );
          return;
        }
        const { readYarnLock, validateDependencies } = lockValidatorModule;
        await validateDependencies(log, await readYarnLock());
      });
    }
    if (vscodeConfig) {
      await time('update vscode config', async () => {
        // Update vscode settings
        await run('node', ['scripts/update_vscode_config']);

        log.success('vscode config updated');
      });
    }
  },
};<|MERGE_RESOLUTION|>--- conflicted
+++ resolved
@@ -69,12 +69,9 @@
     const validate = args.getBooleanValue('validate') ?? true;
     const verbose = args.getBooleanValue('verbose') ?? false;
     const quiet = args.getBooleanValue('quiet') ?? false;
-<<<<<<< HEAD
+    const reactVersion = process.env.REACT_18 ? '18' : '17';
     const disableNXCache = !(args.getBooleanValue('cache') ?? true);
 
-=======
-    const reactVersion = process.env.REACT_18 ? '18' : '17';
->>>>>>> 26548aea
     const vscodeConfig =
       args.getBooleanValue('vscode') ?? (process.env.KBN_BOOTSTRAP_NO_VSCODE ? false : true);
 
@@ -127,17 +124,14 @@
     }
 
     await time('pre-build webpack bundles for packages', async () => {
-<<<<<<< HEAD
       await buildPackages(['@kbn/monaco', '@kbn/ui-shared-deps-src', '@kbn/ui-shared-deps-npm'], {
         log,
         verbose,
         disableNXCache,
         quiet,
+        reactVersion,
       });
       log.success('shared bundles built');
-=======
-      await Bazel.buildWebpackBundles(log, { offline, quiet, reactVersion });
->>>>>>> 26548aea
     });
 
     await time('sort package json', async () => {
