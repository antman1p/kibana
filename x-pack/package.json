{
  "name": "x-pack",
  "version": "8.0.0",
  "author": "Elastic",
  "private": true,
  "license": "Elastic-License",
  "scripts": {
    "kbn": "node ../scripts/kbn",
    "start": "gulp dev",
    "build": "gulp build",
    "testonly": "gulp testonly",
    "test": "gulp test",
    "test:browser:dev": "gulp testbrowser-dev",
    "test:browser": "gulp testbrowser",
    "test:jest": "node scripts/jest",
    "test:mocha": "grunt test:mocha",
    "test:server": "gulp testserver"
  },
  "kibana": {
    "build": {
      "intermediateBuildDirectory": "build/plugin/kibana/x-pack"
    }
  },
  "resolutions": {
    "**/@types/node": "10.12.27"
  },
  "devDependencies": {
    "@kbn/dev-utils": "1.0.0",
    "@kbn/es": "1.0.0",
    "@kbn/expect": "1.0.0",
    "@kbn/plugin-helpers": "9.0.2",
    "@kbn/test": "1.0.0",
    "@storybook/addon-actions": "^4.1.7",
    "@storybook/addon-console": "^1.1.0",
    "@storybook/addon-info": "^4.0.7",
    "@storybook/addon-knobs": "^4.0.7",
    "@storybook/addon-options": "^4.1.7",
    "@storybook/addon-storyshots": "^4.1.7",
    "@storybook/react": "^4.0.7",
    "@types/angular": "1.6.50",
    "@types/boom": "^7.2.0",
    "@types/cheerio": "^0.22.10",
    "@types/chroma-js": "^1.4.1",
    "@types/color": "^3.0.0",
    "@types/d3-array": "^1.2.1",
    "@types/d3-scale": "^2.0.0",
    "@types/d3-shape": "^1.3.1",
    "@types/d3-time-format": "^2.1.0",
    "@types/d3-time": "^1.0.7",
    "@types/elasticsearch": "^5.0.30",
    "@types/git-url-parse": "^9.0.0",
    "@types/glob": "^7.1.1",
    "@types/graphql": "^0.13.1",
    "@types/history": "^4.6.2",
    "@types/jest": "^24.0.9",
    "@types/joi": "^13.4.2",
    "@types/js-yaml": "^3.11.1",
    "@types/json-stable-stringify": "^1.0.32",
    "@types/jsonwebtoken": "^7.2.7",
    "@types/lodash": "^3.10.1",
    "@types/mkdirp": "^0.5.2",
    "@types/mocha": "^5.2.6",
<<<<<<< HEAD
    "@types/nock": "^9.3.0",
    "@types/node": "^10.12.27",
    "@types/node-fetch": "^2.1.4",
    "@types/papaparse": "^4.5.5",
    "@types/pngjs": "^3.3.1",
    "@types/prop-types": "^15.5.3",
    "@types/proper-lockfile": "^3.0.0",
    "@types/react": "^16.8.0",
=======
    "@types/object-hash": "^1.2.0",
    "@types/pngjs": "^3.3.1",
    "@types/prop-types": "^15.5.3",
>>>>>>> eefa2a54
    "@types/react-dom": "^16.8.0",
    "@types/react-infinite-scroller": "^1.2.0",
    "@types/react-redux": "^6.0.6",
    "@types/react-router-dom": "^4.3.1",
<<<<<<< HEAD
    "@types/react-test-renderer": "^16.8.0",
=======
    "@types/react": "^16.8.0",
>>>>>>> eefa2a54
    "@types/recompose": "^0.30.2",
    "@types/reduce-reducers": "^0.1.3",
    "@types/redux-actions": "^2.2.1",
    "@types/rimraf": "^2.0.2",
    "@types/sinon": "^7.0.0",
    "@types/storybook__addon-actions": "^3.4.1",
    "@types/storybook__addon-info": "^3.4.2",
    "@types/storybook__react": "^4.0.0",
    "@types/styled-components": "^3.0.1",
    "@types/supertest": "^2.0.5",
    "@types/tar-fs": "^1.16.1",
    "@types/tinycolor2": "^1.4.1",
    "@types/uuid": "^3.4.4",
    "abab": "^1.0.4",
    "ansi-colors": "^3.0.5",
    "ansicolors": "0.3.2",
    "axios": "^0.18.0",
    "babel-jest": "^24.1.0",
    "babel-plugin-inline-react-svg": "^1.0.1",
    "babel-plugin-mock-imports": "^1.0.1",
    "babel-plugin-require-context-hook": "npm:babel-plugin-require-context-hook-babel7@^1.0.0",
    "babel-plugin-transform-react-remove-prop-types": "^0.4.24",
    "chalk": "^2.4.1",
    "chance": "1.0.10",
    "checksum": "0.1.1",
    "commander": "2.12.2",
    "copy-webpack-plugin": "^4.5.2",
    "del": "^3.0.0",
    "dotenv": "2.0.0",
    "enzyme": "^3.7.0",
    "enzyme-adapter-react-16": "^1.9.0",
    "enzyme-adapter-utils": "^1.10.0",
    "enzyme-to-json": "^3.3.4",
    "execa": "^1.0.0",
    "fancy-log": "^1.3.2",
    "fetch-mock": "7.3.0",
    "graphql-code-generator": "^0.13.0",
    "graphql-codegen-introspection-template": "^0.13.0",
    "graphql-codegen-typescript-resolvers-template": "^0.13.0",
    "graphql-codegen-typescript-template": "^0.13.0",
    "gulp": "3.9.1",
    "gulp-mocha": "2.2.0",
    "gulp-multi-process": "^1.3.1",
    "hapi": "^17.5.3",
    "jest": "^24.1.0",
    "jest-cli": "^24.1.0",
    "jest-styled-components": "^6.2.2",
    "jsdom": "^12.0.0",
    "mocha": "3.3.0",
    "mustache": "^2.3.0",
    "mutation-observer": "^1.0.3",
    "node-fetch": "^2.1.2",
    "pdf-image": "2.0.0",
    "pdfjs-dist": "^2.0.943",
    "pixelmatch": "4.0.2",
    "proxyquire": "1.7.11",
    "react-docgen-typescript-loader": "^3.0.0",
    "react-docgen-typescript-webpack-plugin": "^1.1.0",
    "react-hooks-testing-library": "^0.3.8",
    "react-test-renderer": "^16.8.0",
    "react-testing-library": "^6.0.0",
    "redux-test-utils": "0.2.2",
    "rsync": "0.4.0",
    "run-sequence": "^2.2.1",
    "sass-loader": "^7.1.0",
    "sass-resources-loader": "^2.0.0",
    "simple-git": "1.37.0",
    "sinon": "^7.2.2",
    "string-replace-loader": "^2.1.1",
    "supertest": "^3.1.0",
    "supertest-as-promised": "^4.0.2",
    "tmp": "0.0.31",
    "tree-kill": "^1.1.0",
    "typescript": "^3.3.3333",
    "vinyl-fs": "^3.0.2",
    "xml-crypto": "^0.10.1",
    "yargs": "4.8.1"
  },
  "dependencies": {
    "@babel/core": "^7.3.4",
    "@babel/polyfill": "^7.2.5",
    "@babel/register": "^7.0.0",
    "@babel/runtime": "^7.3.4",
    "@elastic/datemath": "5.0.2",
<<<<<<< HEAD
    "@elastic/eui": "9.5.0",
    "@elastic/javascript-typescript-langserver": "^0.1.20",
    "@elastic/lsp-extension": "^0.1.1",
=======
    "@elastic/eui": "9.7.1",
>>>>>>> eefa2a54
    "@elastic/node-crypto": "0.1.2",
    "@elastic/numeral": "2.3.2",
    "@elastic/nodegit": "0.25.0-alpha.11",
    "@kbn/babel-preset": "1.0.0",
    "@kbn/es-query": "1.0.0",
    "@kbn/i18n": "1.0.0",
    "@kbn/interpreter": "1.0.0",
    "@kbn/ui-framework": "1.0.0",
    "@samverschueren/stream-to-observable": "^0.3.0",
    "@scant/router": "^0.1.0",
    "@slack/client": "^4.8.0",
    "@turf/boolean-contains": "6.0.1",
    "angular-resource": "1.4.9",
    "angular-sanitize": "1.6.5",
    "angular-ui-ace": "0.2.3",
    "apollo-cache-inmemory": "1.2.7",
    "apollo-client": "^2.3.8",
    "apollo-link": "^1.2.3",
    "apollo-link-http": "^1.5.4",
    "apollo-link-schema": "^1.1.0",
    "apollo-link-state": "^0.4.1",
    "apollo-server-errors": "^2.0.2",
    "apollo-server-hapi": "^1.3.6",
    "axios": "^0.18.0",
    "base64-js": "^1.2.1",
    "bluebird": "3.5.3",
    "boom": "^7.2.0",
    "brace": "0.11.1",
    "chroma-js": "^1.3.6",
    "classnames": "2.2.5",
    "concat-stream": "1.5.1",
    "constate": "^0.9.0",
    "constate-latest": "npm:constate@^1.0.0",
    "content-disposition": "0.5.3",
    "copy-to-clipboard": "^3.0.8",
    "core-js": "2.5.3",
    "cronstrue": "^1.51.0",
    "d3": "3.5.6",
    "d3-scale": "1.0.6",
    "dataloader": "^1.4.0",
    "dedent": "^0.7.0",
    "dragselect": "1.8.1",
    "elasticsearch": "^15.4.1",
    "extract-zip": "1.5.0",
    "file-saver": "^1.3.8",
    "file-type": "^10.9.0",
    "font-awesome": "4.4.0",
    "formsy-react": "^1.1.5",
    "get-port": "4.2.0",
    "getos": "^3.1.0",
    "git-url-parse": "^9.0.1",
    "github-markdown-css": "^2.10.0",
    "glob": "^7.1.2",
    "graphql": "^0.13.2",
    "graphql-fields": "^1.0.2",
    "graphql-tag": "^2.9.2",
    "graphql-tools": "^3.0.2",
    "h2o2": "^8.1.2",
    "handlebars": "^4.0.13",
    "hapi-auth-cookie": "^9.0.0",
    "history": "4.7.2",
    "history-extra": "^4.0.2",
    "humps": "2.0.1",
    "icalendar": "0.7.1",
    "idx": "^2.5.2",
    "immer": "^1.5.0",
    "inline-style": "^2.0.0",
    "intl": "^1.2.5",
    "io-ts": "^1.4.2",
    "joi": "^13.5.2",
    "jquery": "^3.3.1",
    "json-stable-stringify": "^1.0.1",
    "jsonwebtoken": "^8.3.0",
    "lodash": "npm:@elastic/lodash@3.10.1-kibana1",
    "lodash.keyby": "^4.6.0",
    "lodash.lowercase": "^4.3.0",
    "lodash.mean": "^4.1.0",
    "lodash.omitby": "^4.6.0",
    "lodash.orderby": "4.6.0",
    "lodash.pickby": "^4.6.0",
    "lodash.topath": "^4.5.2",
    "lodash.uniqby": "^4.7.0",
    "lz-string": "^1.4.4",
    "mapbox-gl": "0.52.0",
    "markdown-it": "^8.4.1",
    "mime": "^2.2.2",
    "mkdirp": "0.5.1",
    "moment": "^2.20.1",
    "moment-duration-format": "^1.3.0",
    "moment-timezone": "^0.5.14",
    "monaco-editor": "^0.14.3",
    "ngreact": "^0.5.1",
    "node-fetch": "^2.1.2",
    "nodemailer": "^4.6.4",
    "object-hash": "^1.3.1",
    "object-path-immutable": "^0.5.3",
    "oppsy": "^2.0.0",
    "papaparse": "^4.6.0",
    "pdfmake": "0.1.33",
    "pluralize": "3.1.0",
    "pngjs": "3.3.1",
    "polished": "^1.9.2",
    "popper.js": "^1.14.3",
    "prop-types": "^15.6.0",
    "proper-lockfile": "^3.0.2",
    "puid": "1.0.5",
    "puppeteer-core": "^1.13.0",
    "raw-loader": "0.5.1",
    "react": "^16.8.0",
    "react-apollo": "^2.1.4",
    "react-beautiful-dnd": "^8.0.7",
    "react-clipboard.js": "^1.1.2",
    "react-datetime": "^2.14.0",
    "react-dom": "^16.8.0",
    "react-dropzone": "^4.2.9",
    "react-fast-compare": "^2.0.4",
    "react-infinite-scroller": "^1.2.4",
    "react-markdown": "^3.4.1",
    "react-markdown-renderer": "^1.4.0",
    "react-portal": "^3.2.0",
    "react-redux": "^5.0.7",
    "react-redux-request": "^1.5.6",
    "react-router-dom": "^4.3.1",
    "react-select": "^1.2.1",
    "react-shortcuts": "^2.0.0",
    "react-sticky": "^6.0.3",
    "react-syntax-highlighter": "^5.7.0",
    "react-vis": "^1.8.1",
    "recompose": "^0.26.0",
    "reduce-reducers": "^0.4.3",
    "redux": "4.0.0",
    "redux-actions": "2.2.1",
    "redux-observable": "^1.0.0",
    "redux-saga": "^0.16.0",
    "redux-thunk": "2.3.0",
    "redux-thunks": "^1.0.0",
    "request": "^2.88.0",
    "reselect": "3.0.1",
    "resize-observer-polyfill": "^1.5.0",
    "rimraf": "^2.6.2",
    "rison-node": "0.3.1",
    "rxjs": "^6.2.1",
    "semver": "5.1.0",
    "squel": "^5.12.2",
    "stats-lite": "^2.2.0",
    "style-it": "2.1.2",
    "styled-components": "3.3.3",
    "tar-fs": "1.13.0",
    "tinycolor2": "1.3.0",
    "tinymath": "1.1.1",
    "topojson-client": "3.0.0",
    "tslib": "^1.9.3",
    "turf": "3.0.14",
    "typescript-fsa": "^2.5.0",
    "typescript-fsa-reducers": "^0.4.5",
    "ui-select": "0.19.6",
    "unbzip2-stream": "1.0.9",
    "unstated": "^2.1.1",
    "uuid": "3.0.1",
    "venn.js": "0.2.9",
    "vscode-jsonrpc": "^3.6.2",
    "vscode-languageserver": "^4.2.1",
    "vscode-languageserver-types": "^3.10.0",
    "xml2js": "^0.4.19",
    "xregexp": "3.2.0"
  },
  "engines": {
    "yarn": "^1.10.1"
  }
}<|MERGE_RESOLUTION|>--- conflicted
+++ resolved
@@ -60,7 +60,6 @@
     "@types/lodash": "^3.10.1",
     "@types/mkdirp": "^0.5.2",
     "@types/mocha": "^5.2.6",
-<<<<<<< HEAD
     "@types/nock": "^9.3.0",
     "@types/node": "^10.12.27",
     "@types/node-fetch": "^2.1.4",
@@ -68,21 +67,13 @@
     "@types/pngjs": "^3.3.1",
     "@types/prop-types": "^15.5.3",
     "@types/proper-lockfile": "^3.0.0",
+    "@types/object-hash": "^1.2.0",
     "@types/react": "^16.8.0",
-=======
-    "@types/object-hash": "^1.2.0",
-    "@types/pngjs": "^3.3.1",
-    "@types/prop-types": "^15.5.3",
->>>>>>> eefa2a54
     "@types/react-dom": "^16.8.0",
     "@types/react-infinite-scroller": "^1.2.0",
     "@types/react-redux": "^6.0.6",
     "@types/react-router-dom": "^4.3.1",
-<<<<<<< HEAD
     "@types/react-test-renderer": "^16.8.0",
-=======
-    "@types/react": "^16.8.0",
->>>>>>> eefa2a54
     "@types/recompose": "^0.30.2",
     "@types/reduce-reducers": "^0.1.3",
     "@types/redux-actions": "^2.2.1",
@@ -167,13 +158,9 @@
     "@babel/register": "^7.0.0",
     "@babel/runtime": "^7.3.4",
     "@elastic/datemath": "5.0.2",
-<<<<<<< HEAD
-    "@elastic/eui": "9.5.0",
+    "@elastic/eui": "9.7.1",
     "@elastic/javascript-typescript-langserver": "^0.1.20",
     "@elastic/lsp-extension": "^0.1.1",
-=======
-    "@elastic/eui": "9.7.1",
->>>>>>> eefa2a54
     "@elastic/node-crypto": "0.1.2",
     "@elastic/numeral": "2.3.2",
     "@elastic/nodegit": "0.25.0-alpha.11",
