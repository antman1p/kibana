--- conflicted
+++ resolved
@@ -29,11 +29,7 @@
 import { useFetchFlappingSettings } from '@kbn/alerts-ui-shared/src/common/hooks/use_fetch_flapping_settings';
 import { useFetchAlertsDeletionSettings } from '@kbn/alerts-ui-shared/src/common/hooks/use_fetch_alerts_deletion_settings';
 import { RulesSettingsAlertsDeletionSection } from '@kbn/alerts-ui-shared/src/rule_settings/alert_deletion/rules_settings_alerts_deletion_section';
-<<<<<<< HEAD
-import type { RulesSettingsAlertsDeletionProperties } from '@kbn/alerting-types/rule_settings';
-=======
 import type { RulesSettingsAlertDeletionProperties } from '@kbn/alerting-types/rule_settings';
->>>>>>> c3c8b890
 import { useKibana } from '../../../common/lib/kibana';
 import { RulesSettingsFlappingSection } from './flapping/rules_settings_flapping_section';
 import { RulesSettingsQueryDelaySection } from './query_delay/rules_settings_query_delay_section';
@@ -127,11 +123,7 @@
     hasAlertsDeletionChanged,
     setAlertsDeletionSettings,
     resetAlertsDeletionSettings,
-<<<<<<< HEAD
-  ] = useResettableState<RulesSettingsAlertsDeletionProperties>();
-=======
   ] = useResettableState<RulesSettingsAlertDeletionProperties>();
->>>>>>> c3c8b890
 
   const { isLoading: isFlappingLoading, isError: hasFlappingError } = useFetchFlappingSettings({
     http,
@@ -212,11 +204,7 @@
     key:
       | keyof RulesSettingsFlappingProperties
       | keyof RulesSettingsQueryDelayProperties
-<<<<<<< HEAD
-      | keyof RulesSettingsAlertsDeletionProperties,
-=======
       | keyof RulesSettingsAlertDeletionProperties,
->>>>>>> c3c8b890
     value: boolean | number
   ) => {
     if (setting === 'flapping') {
@@ -247,11 +235,7 @@
       setQueryDelaySettings(newSettings);
     }
 
-<<<<<<< HEAD
-    if (setting === 'alertsDeletion') {
-=======
     if (setting === 'alertDeletion') {
->>>>>>> c3c8b890
       if (!alertsDeletionSettings) {
         return;
       }
@@ -274,11 +258,7 @@
       setQueryDelaySettings(queryDelaySettings!, true);
     }
     if (canWriteAlertsDeletionSettings && hasAlertsDeletionChanged) {
-<<<<<<< HEAD
-      updatedSettings.alertsDeletion = alertsDeletionSettings;
-=======
       updatedSettings.alertDeletion = alertsDeletionSettings;
->>>>>>> c3c8b890
       setAlertsDeletionSettings(alertsDeletionSettings!, true);
     }
 
@@ -323,11 +303,7 @@
           <>
             <EuiSpacer />
             <RulesSettingsAlertsDeletionSection
-<<<<<<< HEAD
-              onChange={(key, value) => handleSettingsChange('alertsDeletion', key, value)}
-=======
               onChange={(key, value) => handleSettingsChange('alertDeletion', key, value)}
->>>>>>> c3c8b890
               settings={alertsDeletionSettings}
               canWrite={canWriteAlertsDeletionSettings}
               hasError={hasAlertsDeletionError}
