/*
 * Copyright Elasticsearch B.V. and/or licensed to Elasticsearch B.V. under one
 * or more contributor license agreements. Licensed under the Elastic License
 * 2.0; you may not use this file except in compliance with the Elastic License
 * 2.0.
 */

import { i18n } from '@kbn/i18n';
import { useMutation } from '@tanstack/react-query';
import { RulesSettingsProperties } from '@kbn/alerting-plugin/common';
import { updateAlertsDeletionSettings } from '@kbn/alerts-ui-shared/src/common/apis/fetch_alerts_deletion_settings';
import { useKibana } from '../../common/lib/kibana';
import { updateFlappingSettings } from '../lib/rule_api/update_flapping_settings';
import { updateQueryDelaySettings } from '../lib/rule_api/update_query_delay_settings';

interface UseUpdateRuleSettingsProps {
  onClose: () => void;
  onSave?: () => void;
  setUpdatingRulesSettings?: (isUpdating: boolean) => void;
}

export const useUpdateRuleSettings = (props: UseUpdateRuleSettingsProps) => {
  const { onSave, onClose, setUpdatingRulesSettings } = props;

  const {
    http,
    notifications: { toasts },
  } = useKibana().services;

  const mutationFn = async (settings: RulesSettingsProperties) => {
    const updates = [];
    if (settings.flapping) {
      updates.push(updateFlappingSettings({ http, flappingSettings: settings.flapping }));
    }

    if (settings.queryDelay) {
      updates.push(updateQueryDelaySettings({ http, queryDelaySettings: settings.queryDelay }));
    }

<<<<<<< HEAD
    if (settings.alertsDeletion) {
      updates.push(
        updateAlertsDeletionSettings({ http, alertsDeletionSettings: settings.alertsDeletion })
=======
    if (settings.alertDeletion) {
      updates.push(
        updateAlertsDeletionSettings({ http, alertsDeletionSettings: settings.alertDeletion })
>>>>>>> c3c8b890
      );
    }

    return await Promise.all(updates);
  };

  return useMutation({
    mutationFn,
    onMutate: () => {
      onClose();
      setUpdatingRulesSettings?.(true);
    },
    onSuccess: () => {
      toasts.addSuccess(
        i18n.translate('xpack.triggersActionsUI.rulesSettings.modal.updateRulesSettingsSuccess', {
          defaultMessage: 'Rules settings updated successfully.',
        })
      );
    },
    onError: () => {
      toasts.addDanger(
        i18n.translate('xpack.triggersActionsUI.rulesSettings.modal.updateRulesSettingsFailure', {
          defaultMessage: 'Failed to update rules settings.',
        })
      );
    },
    onSettled: () => {
      setUpdatingRulesSettings?.(false);
      onSave?.();
    },
  });
};<|MERGE_RESOLUTION|>--- conflicted
+++ resolved
@@ -37,15 +37,9 @@
       updates.push(updateQueryDelaySettings({ http, queryDelaySettings: settings.queryDelay }));
     }
 
-<<<<<<< HEAD
-    if (settings.alertsDeletion) {
-      updates.push(
-        updateAlertsDeletionSettings({ http, alertsDeletionSettings: settings.alertsDeletion })
-=======
     if (settings.alertDeletion) {
       updates.push(
         updateAlertsDeletionSettings({ http, alertsDeletionSettings: settings.alertDeletion })
->>>>>>> c3c8b890
       );
     }
 
