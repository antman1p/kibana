/*
 * Copyright Elasticsearch B.V. and/or licensed to Elasticsearch B.V. under one
 * or more contributor license agreements. Licensed under the Elastic License
 * 2.0; you may not use this file except in compliance with the Elastic License
 * 2.0.
 */

import type { ServiceParams, SSLSettings } from '@kbn/actions-plugin/server';
import { SubActionConnector } from '@kbn/actions-plugin/server';
import type { AxiosError } from 'axios';
import OpenAI from 'openai';
import { PassThrough } from 'stream';
import type { IncomingMessage } from 'http';
import type {
  ChatCompletionChunk,
  ChatCompletionCreateParamsStreaming,
  ChatCompletionMessageParam,
} from 'openai/resources/chat/completions';
import type { Stream } from 'openai/streaming';
import type { ConnectorUsageCollector } from '@kbn/actions-plugin/server/types';
import { getCustomAgents } from '@kbn/actions-plugin/server/lib/get_custom_agents';
import { removeEndpointFromUrl } from './lib/openai_utils';
import {
  RunActionParamsSchema,
  RunActionResponseSchema,
  DashboardActionParamsSchema,
  StreamActionParamsSchema,
  StreamingResponseSchema,
  InvokeAIActionParamsSchema,
} from '../../../common/openai/schema';
import type {
  Config,
  Secrets,
  RunActionParams,
  RunActionResponse,
  StreamActionParams,
} from '../../../common/openai/types';
import {
  DEFAULT_OPENAI_MODEL,
  DEFAULT_TIMEOUT_MS,
  OpenAiProviderType,
  SUB_ACTION,
} from '../../../common/openai/constants';
import type {
  DashboardActionParams,
  DashboardActionResponse,
  InvokeAIActionParams,
  InvokeAIActionResponse,
} from '../../../common/openai/types';
import { initDashboard } from '../lib/gen_ai/create_gen_ai_dashboard';
import {
  getAxiosOptions,
  getAzureApiVersionParameter,
  getRequestWithStreamOption,
  pipeStreamingResponse,
  sanitizeRequest,
} from './lib/utils';
import { getPKISSLOverrides, pkiErrorHandler } from './lib/other_openai_utils';

export class OpenAIConnector extends SubActionConnector<Config, Secrets> {
  private url: string;
  private provider: OpenAiProviderType;
  private key: string;
  private openAI: OpenAI;
  private headers: Record<string, string>;
  private sslOverrides?: SSLSettings;

  constructor(params: ServiceParams<Config, Secrets>) {
    super(params);
    this.url = this.config.apiUrl;
    this.provider = this.config.apiProvider;
    // apiKey could be undefined if PKI, use mock value when this is the case
    this.key = 'apiKey' in this.secrets && this.secrets.apiKey ? this.secrets.apiKey : '';
    this.headers = {
      ...this.config.headers,
      ...('organizationId' in this.config
        ? { 'OpenAI-Organization': this.config.organizationId }
        : {}),
      ...('projectId' in this.config ? { 'OpenAI-Project': this.config.projectId } : {}),
    };

<<<<<<< HEAD
    try {
      if (
        this.provider === OpenAiProviderType.Other &&
        (('certificateData' in this.secrets && this.secrets.certificateData) ||
          ('caData' in this.secrets && this.secrets.caData) ||
          ('privateKeyData' in this.secrets && this.secrets.privateKeyData)) &&
        'verificationMode' in this.config &&
        this.config.verificationMode
      ) {
        this.sslOverrides = getPKISSLOverrides({
          logger: this.logger,
          // ! These two values must be defined for PKI use. If undefined, will throw error
          certificateData: this.secrets.certificateData!,
          privateKeyData: this.secrets.privateKeyData!,
          caData: this.secrets.caData,
          verificationMode: this.config.verificationMode,
        });
        const agents = getCustomAgents(
          this.configurationUtilities,
          this.logger,
          this.url,
          this.sslOverrides
        );
        try {
          this.openAI = new OpenAI({
            apiKey: this.key,
            baseURL: removeEndpointFromUrl(this.url),
            defaultHeaders: this.headers,
            httpAgent: agents.httpsAgent,
=======
    const { httpAgent, httpsAgent } = getCustomAgents(
      this.configurationUtilities,
      this.logger,
      this.url
    );

    this.openAI =
      this.config.apiProvider === OpenAiProviderType.AzureAi
        ? new OpenAI({
            apiKey: this.key,
            baseURL: this.config.apiUrl,
            defaultQuery: { 'api-version': getAzureApiVersionParameter(this.config.apiUrl) },
            defaultHeaders: {
              ...this.headers,
              'api-key': this.key,
            },
            httpAgent: httpsAgent ?? httpAgent,
          })
        : new OpenAI({
            baseURL: removeEndpointFromUrl(this.config.apiUrl),
            apiKey: this.key,
            defaultHeaders: {
              ...this.headers,
            },
            httpAgent: httpsAgent ?? httpAgent,
>>>>>>> f6879ad8
          });
        } catch (error) {
          this.logger.error(`Error initializing OpenAI client: ${error.message}`);
          this.logger.error(`Error details: ${JSON.stringify(error, null, 2)}`);
          if (error.cause) {
            this.logger.error(`Error cause: ${JSON.stringify(error.cause, null, 2)}`);
          }
          throw error;
        }
      } else {
        this.openAI =
          this.config.apiProvider === OpenAiProviderType.AzureAi
            ? new OpenAI({
                apiKey: this.key,
                baseURL: this.config.apiUrl,
                defaultQuery: { 'api-version': getAzureApiVersionParameter(this.config.apiUrl) },
                defaultHeaders: {
                  ...this.headers,
                  'api-key': this.key,
                },
              })
            : new OpenAI({
                baseURL: removeEndpointFromUrl(this.config.apiUrl),
                apiKey: this.key,
                defaultHeaders: this.headers,
              });
      }
    } catch (error) {
      this.logger.error(`Error initializing OpenAI client: ${error.message}`);
      throw error;
    }

    this.registerSubActions();
  }

  private registerSubActions() {
    this.registerSubAction({
      name: SUB_ACTION.RUN,
      method: 'runApi',
      schema: RunActionParamsSchema,
    });

    this.registerSubAction({
      name: SUB_ACTION.TEST,
      method: 'runApi',
      schema: RunActionParamsSchema,
    });

    this.registerSubAction({
      name: SUB_ACTION.STREAM,
      method: 'streamApi',
      schema: StreamActionParamsSchema,
    });

    this.registerSubAction({
      name: SUB_ACTION.DASHBOARD,
      method: 'getDashboard',
      schema: DashboardActionParamsSchema,
    });

    this.registerSubAction({
      name: SUB_ACTION.INVOKE_AI,
      method: 'invokeAI',
      schema: InvokeAIActionParamsSchema,
    });

    this.registerSubAction({
      name: SUB_ACTION.INVOKE_STREAM,
      method: 'invokeStream',
      schema: InvokeAIActionParamsSchema,
    });

    this.registerSubAction({
      name: SUB_ACTION.INVOKE_ASYNC_ITERATOR,
      method: 'invokeAsyncIterator',
      schema: InvokeAIActionParamsSchema,
    });
  }

  protected getResponseErrorMessage(error: AxiosError<{ error?: { message?: string } }>): string {
    // handle known Azure error from early release, we can probably get rid of this eventually
    if (error.message === '404 Unrecognized request argument supplied: functions') {
      // add information for known Azure error
      return `API Error: ${error.message}
        \n\nFunction support with Azure OpenAI API was added in 2023-07-01-preview. Update the API version of the Azure OpenAI connector in use
      `;
    }
    if (!error.response?.status) {
      return `Unexpected API Error: ${error.code ?? ''} - ${error.message ?? 'Unknown error'}`;
    }
    // LM Studio returns error.response?.data?.error as string
    const errorMessage = error.response?.data?.error?.message ?? error.response?.data?.error;
    if (error.response.status === 401) {
      return `Unauthorized API Error${errorMessage ? ` - ${errorMessage}` : ''}`;
    }
    return `API Error: ${error.response?.statusText}${errorMessage ? ` - ${errorMessage}` : ''}`;
  }

  /**
   * responsible for making a POST request to the external API endpoint and returning the response data
   * @param body The stringified request body to be sent in the POST request.
   */
  public async runApi(
    { body, signal, timeout }: RunActionParams,
    connectorUsageCollector: ConnectorUsageCollector
  ): Promise<RunActionResponse> {
    const sanitizedBody = sanitizeRequest(
      this.provider,
      this.url,
      body,
      ...('defaultModel' in this.config ? [this.config.defaultModel] : [])
    );
    const axiosOptions = getAxiosOptions(this.provider, this.key, false);

    try {
      const response = await this.request(
        {
          url: this.url,
          method: 'post',
          responseSchema: RunActionResponseSchema,
          data: sanitizedBody,
          signal,
          // give up to 2 minutes for response
          timeout: timeout ?? DEFAULT_TIMEOUT_MS,
          ...axiosOptions,
          headers: {
            ...this.headers,
            ...axiosOptions.headers,
          },
          sslOverrides: this.sslOverrides,
        },
        connectorUsageCollector
      );

      return response.data;
    } catch (error) {
      // special error handling for PKI errors
      const errorMessage = pkiErrorHandler(error);
      if (errorMessage?.length) {
        throw new Error(errorMessage);
      }
      throw error;
    }
  }

  /**
   *  responsible for making a POST request to a specified URL with a given request body.
   *  The method can handle both regular API requests and streaming requests based on the stream parameter.
   *  It uses helper functions getRequestWithStreamOption and getAxiosOptions to prepare the request body and headers respectively.
   *  The response is then processed based on whether it is a streaming response or a regular response.
   * @param body request body for the API request
   * @param stream flag indicating whether it is a streaming request or not
   */
  public async streamApi(
    { body, stream, signal, timeout }: StreamActionParams,
    connectorUsageCollector: ConnectorUsageCollector
  ): Promise<RunActionResponse> {
    const executeBody = getRequestWithStreamOption(
      this.provider,
      this.url,
      body,
      stream,
      ...('defaultModel' in this.config ? [this.config.defaultModel] : [])
    );

    const axiosOptions = getAxiosOptions(this.provider, this.key, stream);
    try {
      const response = await this.request(
        {
          url: this.url,
          method: 'post',
          responseSchema: stream ? StreamingResponseSchema : RunActionResponseSchema,
          data: executeBody,
          signal,
          ...axiosOptions,
          headers: {
            ...this.headers,
            ...axiosOptions.headers,
          },
          timeout,
          sslOverrides: this.sslOverrides,
        },
        connectorUsageCollector
      );

      return stream ? pipeStreamingResponse(response) : response.data;
    } catch (error) {
      // special error handling for PKI errors
      const errorMessage = pkiErrorHandler(error);
      if (errorMessage?.length) {
        throw new Error(errorMessage);
      }
      throw error;
    }
  }

  /**
   *  retrieves a dashboard from the Kibana server and checks if the
   *  user has the necessary privileges to access it.
   * @param dashboardId The ID of the dashboard to retrieve.
   */
  public async getDashboard({
    dashboardId,
  }: DashboardActionParams): Promise<DashboardActionResponse> {
    const privilege = (await this.esClient.transport.request({
      path: '/_security/user/_has_privileges',
      method: 'POST',
      body: {
        index: [
          {
            names: ['.kibana-event-log-*'],
            allow_restricted_indices: true,
            privileges: ['read'],
          },
        ],
      },
    })) as { has_all_requested: boolean };

    if (!privilege?.has_all_requested) {
      return { available: false };
    }

    const response = await initDashboard({
      logger: this.logger,
      savedObjectsClient: this.savedObjectsClient,
      dashboardId,
      genAIProvider: 'OpenAI',
    });

    return { available: response.success };
  }

  /**
   * Streamed security solution AI Assistant requests (non-langchain)
   * Responsible for invoking the streamApi method with the provided body and
   * stream parameters set to true. It then returns a ReadableStream, meant to be
   * returned directly to the client for streaming
   * @param body - the OpenAI Invoke request body
   */
  public async invokeStream(
    body: InvokeAIActionParams,
    connectorUsageCollector: ConnectorUsageCollector
  ): Promise<PassThrough> {
    const { signal, timeout, telemetryMetadata: _telemetryMetadata, ...rest } = body;

    const res = (await this.streamApi(
      {
        body: JSON.stringify(rest),
        stream: true,
        signal,
        timeout, // do not default if not provided
      },
      connectorUsageCollector
    )) as unknown as IncomingMessage;

    return res.pipe(new PassThrough());
  }

  /**
   * Streamed security solution AI Assistant requests (langchain)
   * Uses the official OpenAI Node library, which handles Server-sent events for you.
   * @param body - the OpenAI Invoke request body
   * @returns {
   *  consumerStream: Stream<ChatCompletionChunk>; the result to be read/transformed on the server and sent to the client via Server Sent Events
   *  tokenCountStream: Stream<ChatCompletionChunk>; the result for token counting stream
   * }
   */
  public async invokeAsyncIterator(
    body: InvokeAIActionParams,
    connectorUsageCollector: ConnectorUsageCollector
  ): Promise<{
    consumerStream: Stream<ChatCompletionChunk>;
    tokenCountStream: Stream<ChatCompletionChunk>;
  }> {
    try {
      const { signal, timeout, telemetryMetadata: _telemetryMetadata, ...rest } = body;
      const messages = rest.messages as unknown as ChatCompletionMessageParam[];
      const requestBody: ChatCompletionCreateParamsStreaming = {
        ...rest,
        stream: true,
        messages,
        model:
          rest.model ??
          ('defaultModel' in this.config ? this.config.defaultModel : DEFAULT_OPENAI_MODEL),
      };

      connectorUsageCollector.addRequestBodyBytes(undefined, requestBody);
      const stream = await this.openAI.chat.completions.create(requestBody, {
        signal,
        timeout, // do not default if not provided
      });
      // splits the stream in two, teed[0] is used for the UI and teed[1] for token tracking
      const teed = stream.tee();
      return { consumerStream: teed[0], tokenCountStream: teed[1] };
      // since we do not use the sub action connector request method, we need to do our own error handling
    } catch (e) {
      const errorMessage = this.getResponseErrorMessage(e);
      throw new Error(errorMessage);
    }
  }

  /**
   * Non-streamed security solution AI Assistant requests
   * Responsible for invoking the runApi method with the provided body.
   * It then formats the response into a string
   * To use function calling, call the run subaction directly
   * @param body - the OpenAI chat completion request body
   * @returns an object with the response string and the usage object
   */
  public async invokeAI(
    body: InvokeAIActionParams,
    connectorUsageCollector: ConnectorUsageCollector
  ): Promise<InvokeAIActionResponse> {
    const { signal, timeout, telemetryMetadata: _telemetryMetadata, ...rest } = body;
    const res = await this.runApi(
      { body: JSON.stringify(rest), signal, timeout },
      connectorUsageCollector
    );

    if (res.choices && res.choices.length > 0 && res.choices[0].message?.content) {
      const result = res.choices[0].message.content.trim();
      return { message: result, usage: res.usage };
    }

    return {
      message:
        'An error occurred sending your message. \n\nAPI Error: The response from OpenAI was in an unrecognized format.',
      ...(res.usage
        ? { usage: res.usage }
        : { usage: { prompt_tokens: 0, completion_tokens: 0, total_tokens: 0 } }),
    };
  }
}<|MERGE_RESOLUTION|>--- conflicted
+++ resolved
@@ -79,7 +79,6 @@
       ...('projectId' in this.config ? { 'OpenAI-Project': this.config.projectId } : {}),
     };
 
-<<<<<<< HEAD
     try {
       if (
         this.provider === OpenAiProviderType.Other &&
@@ -109,33 +108,6 @@
             baseURL: removeEndpointFromUrl(this.url),
             defaultHeaders: this.headers,
             httpAgent: agents.httpsAgent,
-=======
-    const { httpAgent, httpsAgent } = getCustomAgents(
-      this.configurationUtilities,
-      this.logger,
-      this.url
-    );
-
-    this.openAI =
-      this.config.apiProvider === OpenAiProviderType.AzureAi
-        ? new OpenAI({
-            apiKey: this.key,
-            baseURL: this.config.apiUrl,
-            defaultQuery: { 'api-version': getAzureApiVersionParameter(this.config.apiUrl) },
-            defaultHeaders: {
-              ...this.headers,
-              'api-key': this.key,
-            },
-            httpAgent: httpsAgent ?? httpAgent,
-          })
-        : new OpenAI({
-            baseURL: removeEndpointFromUrl(this.config.apiUrl),
-            apiKey: this.key,
-            defaultHeaders: {
-              ...this.headers,
-            },
-            httpAgent: httpsAgent ?? httpAgent,
->>>>>>> f6879ad8
           });
         } catch (error) {
           this.logger.error(`Error initializing OpenAI client: ${error.message}`);
@@ -146,22 +118,32 @@
           throw error;
         }
       } else {
+        const { httpAgent, httpsAgent } = getCustomAgents(
+          this.configurationUtilities,
+          this.logger,
+          this.url
+        );
+
         this.openAI =
           this.config.apiProvider === OpenAiProviderType.AzureAi
             ? new OpenAI({
-                apiKey: this.key,
-                baseURL: this.config.apiUrl,
-                defaultQuery: { 'api-version': getAzureApiVersionParameter(this.config.apiUrl) },
-                defaultHeaders: {
-                  ...this.headers,
-                  'api-key': this.key,
-                },
-              })
+              apiKey: this.key,
+              baseURL: this.config.apiUrl,
+              defaultQuery: { 'api-version': getAzureApiVersionParameter(this.config.apiUrl) },
+              defaultHeaders: {
+                ...this.headers,
+                'api-key': this.key,
+              },
+              httpAgent: httpsAgent ?? httpAgent,
+            })
             : new OpenAI({
-                baseURL: removeEndpointFromUrl(this.config.apiUrl),
-                apiKey: this.key,
-                defaultHeaders: this.headers,
-              });
+              baseURL: removeEndpointFromUrl(this.config.apiUrl),
+              apiKey: this.key,
+              defaultHeaders: {
+                ...this.headers,
+              },
+              httpAgent: httpsAgent ?? httpAgent,
+            });
       }
     } catch (error) {
       this.logger.error(`Error initializing OpenAI client: ${error.message}`);
