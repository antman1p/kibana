/*
 * Copyright Elasticsearch B.V. and/or licensed to Elasticsearch B.V. under one
 * or more contributor license agreements. Licensed under the Elastic License
 * 2.0; you may not use this file except in compliance with the Elastic License
 * 2.0.
 */

import React from 'react';
import { ConfigFieldSchema, SecretsFieldSchema } from '@kbn/triggers-actions-ui-plugin/public';
import { FormattedMessage } from '@kbn/i18n-react';
import { EuiLink, EuiText } from '@elastic/eui';
import { DEFAULT_OPENAI_MODEL, OpenAiProviderType } from '../../../common/openai/constants';
import * as i18n from './translations';
import { Config } from './types';

export const DEFAULT_URL = 'https://api.openai.com/v1/chat/completions' as const;
export const DEFAULT_URL_AZURE =
  'https://{your-resource-name}.openai.azure.com/openai/deployments/{deployment-id}/chat/completions?api-version={api-version}' as const;

const DEFAULT_BODY = `{
    "messages": [{
        "role":"user",
        "content":"Hello world"
    }]
}`;
const DEFAULT_BODY_AZURE = `{
    "messages": [{
        "role":"user",
        "content":"Hello world"
    }]
}`;
const DEFAULT_BODY_OTHER = (defaultModel: string) => `{
    "model": "${defaultModel}",
    "messages": [{
        "role":"user",
        "content":"Hello world"
    }]
}`;

export const getDefaultBody = (config?: Config) => {
  if (!config) {
    // default to OpenAiProviderType.OpenAi sample data
    return DEFAULT_BODY;
  }
  if (config?.apiProvider === OpenAiProviderType.Other) {
    // update sample data if Other (OpenAI Compatible Service)
    return config.defaultModel ? DEFAULT_BODY_OTHER(config.defaultModel) : DEFAULT_BODY;
  }
  if (config?.apiProvider === OpenAiProviderType.AzureAi) {
    // update sample data if AzureAi
    return DEFAULT_BODY_AZURE;
  }
  // default to OpenAiProviderType.OpenAi sample data
  return DEFAULT_BODY;
};

export const openAiConfig: ConfigFieldSchema[] = [
  {
    id: 'apiUrl',
    label: i18n.API_URL_LABEL,
    isUrlField: true,
    defaultValue: DEFAULT_URL,
    helpText: (
      <FormattedMessage
        defaultMessage="The OpenAI API endpoint URL. For more information on the URL, refer to the {genAiAPIUrlDocs}."
        id="xpack.stackConnectors.components.genAi.openAiDocumentation"
        values={{
          genAiAPIUrlDocs: (
            <EuiLink
              data-test-subj="open-ai-api-doc"
              href="https://platform.openai.com/docs/api-reference"
              target="_blank"
            >
              {`${i18n.OPENAI} ${i18n.DOCUMENTATION}`}
            </EuiLink>
          ),
        }}
      />
    ),
  },
  {
    id: 'defaultModel',
    label: i18n.DEFAULT_MODEL_LABEL,
    helpText: (
      <FormattedMessage
        defaultMessage="If a request does not include a model, it uses the default."
        id="xpack.stackConnectors.components.genAi.openAiDocumentationModel"
      />
    ),
    defaultValue: DEFAULT_OPENAI_MODEL,
  },
  {
    id: 'organizationId',
    label: i18n.ORG_ID_LABEL,
    isRequired: false,
    helpText: (
      <FormattedMessage
        defaultMessage="For users who belong to multiple organizations. Organization IDs can be found on your Organization settings page."
        id="xpack.stackConnectors.components.genAi.openAiOrgId"
      />
    ),
    euiFieldProps: {
      append: (
        <EuiText size="xs" color="subdued">
          {i18n.OPTIONAL_LABEL}
        </EuiText>
      ),
    },
  },
  {
    id: 'projectId',
    label: i18n.PROJECT_ID_LABEL,
    isRequired: false,
    helpText: (
      <FormattedMessage
        defaultMessage="For users who are accessing their projects through their legacy user API key. Project IDs can be found on your General settings page by selecting the specific project."
        id="xpack.stackConnectors.components.genAi.openAiProjectId"
      />
    ),
    euiFieldProps: {
      autoComplete: 'new-password',
      onFocus: (event: React.FocusEvent<HTMLInputElement>) => {
        event.target.setAttribute('autocomplete', 'new-password');
      },
      append: (
        <EuiText size="xs" color="subdued">
          {i18n.OPTIONAL_LABEL}
        </EuiText>
      ),
    },
  },
];

export const azureAiConfig: ConfigFieldSchema[] = [
  {
    id: 'apiUrl',
    label: i18n.API_URL_LABEL,
    isUrlField: true,
    defaultValue: DEFAULT_URL_AZURE,
    helpText: (
      <FormattedMessage
        defaultMessage="The Azure OpenAI API endpoint URL. For more information on the URL, refer to the {genAiAPIUrlDocs}."
        id="xpack.stackConnectors.components.genAi.azureAiDocumentation"
        values={{
          genAiAPIUrlDocs: (
            <EuiLink
              data-test-subj="azure-ai-api-doc"
              href="https://learn.microsoft.com/en-us/azure/cognitive-services/openai/reference"
              target="_blank"
            >
              {`${i18n.AZURE_AI} ${i18n.DOCUMENTATION}`}
            </EuiLink>
          ),
        }}
      />
    ),
  },
];

export const otherOpenAiConfig: ConfigFieldSchema[] = [
  {
    id: 'apiUrl',
    label: i18n.API_URL_LABEL,
    isUrlField: true,
    helpText: (
      <FormattedMessage
        defaultMessage="The Other (OpenAI Compatible Service) endpoint URL. For more information on the URL, refer to the {genAiAPIUrlDocs}."
        id="xpack.stackConnectors.components.genAi.otherOpenAiDocumentation"
        values={{
          genAiAPIUrlDocs: (
            <EuiLink
              data-test-subj="other-ai-api-doc"
              href="https://www.elastic.co/guide/en/security/current/connect-to-byo-llm.html"
              target="_blank"
            >
              {`${i18n.OTHER_OPENAI} ${i18n.DOCUMENTATION}`}
            </EuiLink>
          ),
        }}
      />
    ),
  },
  {
    id: 'defaultModel',
    label: i18n.DEFAULT_MODEL_LABEL,
    helpText: (
      <FormattedMessage
        defaultMessage="If a request does not include a model, it uses the default."
        id="xpack.stackConnectors.components.genAi.otherOpenAiDocumentationModel"
      />
    ),
  },
];

export const pkiConfig: ConfigFieldSchema[] = [
  {
    id: 'certificateFile',
    label: i18n.CERT_FILE_LABEL,
    isRequired: false,
    helpText: (
      <FormattedMessage
        defaultMessage="Path(s) to the PKI certificate file(s) (e.g., .pem) for on-premise deployments."
        id="xpack.stackConnectors.components.genAi.certificateFileDocumentation"
      />
    ),
    euiFieldProps: {
      append: (
        <EuiText size="xs" color="subdued">
          {i18n.OPTIONAL_LABEL}
        </EuiText>
      ),
    },
  },
  {
    id: 'certificateData',
    label: i18n.CERT_DATA_LABEL,
    isRequired: false,
    helpText: (
      <FormattedMessage
        defaultMessage="Raw PKI certificate content (PEM format) for cloud or on-premise deployments."
        id="xpack.stackConnectors.components.genAi.certificateDataDocumentation"
      />
    ),
    euiFieldProps: {
      append: (
        <EuiText size="xs" color="subdued">
          {i18n.OPTIONAL_LABEL}
        </EuiText>
      ),
    },
  },
  {
    id: 'privateKeyFile',
    label: i18n.KEY_FILE_LABEL,
    isRequired: false,
    helpText: (
      <FormattedMessage
        defaultMessage="Path(s) to the PKI private key file(s) (e.g., .pem) for on-premise deployments."
        id="xpack.stackConnectors.components.genAi.privateKeyFileDocumentation"
      />
    ),
    euiFieldProps: {
      append: (
        <EuiText size="xs" color="subdued">
          {i18n.OPTIONAL_LABEL}
        </EuiText>
      ),
    },
  },
  {
    id: 'privateKeyData',
    label: i18n.KEY_DATA_LABEL,
    isRequired: false,
    helpText: (
      <FormattedMessage
        defaultMessage="Raw PKI private key content (PEM format) for cloud or on-premise deployments."
        id="xpack.stackConnectors.components.genAi.privateKeyDataDocumentation"
      />
    ),
    euiFieldProps: {
      append: (
        <EuiText size="xs" color="subdued">
          {i18n.OPTIONAL_LABEL}
        </EuiText>
      ),
    },
  },
<<<<<<< HEAD
=======
  {
    id: 'caFile',
    label: 'CA Certificate File Path',
    isRequired: false,
    helpText: (
      <FormattedMessage
        defaultMessage="Path to the CA certificate file (PEM) used to verify the server certificate."
        id="xpack.stackConnectors.components.genAi.caFileDocumentation"
      />
    ),
    euiFieldProps: {
      append: (
        <EuiText size="xs" color="subdued">
          {i18n.OPTIONAL_LABEL}
        </EuiText>
      ),
    },
  },
  {
    id: 'caData',
    label: 'CA Certificate Data',
    isRequired: false,
    helpText: (
      <FormattedMessage
        defaultMessage="Raw CA certificate content (PEM) used to verify the server certificate."
        id="xpack.stackConnectors.components.genAi.caDataDocumentation"
      />
    ),
    euiFieldProps: {
      append: (
        <EuiText size="xs" color="subdued">
          {i18n.OPTIONAL_LABEL}
        </EuiText>
      ),
    },
  },
>>>>>>> 69d22f3c
];

export const openAiSecrets: SecretsFieldSchema[] = [
  {
    id: 'apiKey',
    label: i18n.API_KEY_LABEL,
    isPasswordField: true,
    helpText: (
      <FormattedMessage
        defaultMessage="The OpenAI API authentication key for HTTP Basic authentication. For more details about generating OpenAI API keys, refer to the {genAiAPIKeyDocs}."
        id="xpack.stackConnectors.components.genAi.openAiApiKeyDocumentation"
        values={{
          genAiAPIKeyDocs: (
            <EuiLink
              data-test-subj="open-ai-api-keys-doc"
              href="https://platform.openai.com/account/api-keys"
              target="_blank"
            >
              {`${i18n.OPENAI} ${i18n.DOCUMENTATION}`}
            </EuiLink>
          ),
        }}
      />
    ),
  },
];

export const azureAiSecrets: SecretsFieldSchema[] = [
  {
    id: 'apiKey',
    label: i18n.API_KEY_LABEL,
    isPasswordField: true,
    helpText: (
      <FormattedMessage
        defaultMessage="The Azure API key for HTTP Basic authentication. For more details about generating Azure OpenAI API keys, refer to the {genAiAPIKeyDocs}."
        id="xpack.stackConnectors.components.genAi.azureAiApiKeyDocumentation"
        values={{
          genAiAPIKeyDocs: (
            <EuiLink
              data-test-subj="azure-ai-api-keys-doc"
              href="https://learn.microsoft.com/en-us/azure/cognitive-services/openai/reference#authentication"
              target="_blank"
            >
              {`${i18n.AZURE_AI} ${i18n.DOCUMENTATION}`}
            </EuiLink>
          ),
        }}
      />
    ),
  },
];

export const otherOpenAiSecrets: SecretsFieldSchema[] = [
  {
    id: 'apiKey',
    label: i18n.API_KEY_LABEL,
    isPasswordField: true,
    helpText: (
      <FormattedMessage
        defaultMessage="The Other (OpenAI Compatible Service) API key for HTTP Basic authentication. For more details about generating Other model API keys, refer to the {genAiAPIKeyDocs}."
        id="xpack.stackConnectors.components.genAi.otherOpenAiApiKeyDocumentation"
        values={{
          genAiAPIKeyDocs: (
            <EuiLink
              data-test-subj="other-ai-api-keys-doc"
              href="https://www.elastic.co/guide/en/security/current/connect-to-byo-llm.html"
              target="_blank"
            >
              {`${i18n.OTHER_OPENAI} ${i18n.DOCUMENTATION}`}
            </EuiLink>
          ),
        }}
      />
    ),
  },
];

export const providerOptions = [
  {
    value: OpenAiProviderType.OpenAi,
    text: i18n.OPENAI,
    label: i18n.OPENAI,
  },
  {
    value: OpenAiProviderType.AzureAi,
    text: i18n.AZURE_AI,
    label: i18n.AZURE_AI,
  },
  {
    value: OpenAiProviderType.Other,
    text: i18n.OTHER_OPENAI,
    label: i18n.OTHER_OPENAI,
  },
];<|MERGE_RESOLUTION|>--- conflicted
+++ resolved
@@ -265,8 +265,6 @@
       ),
     },
   },
-<<<<<<< HEAD
-=======
   {
     id: 'caFile',
     label: 'CA Certificate File Path',
@@ -303,7 +301,6 @@
       ),
     },
   },
->>>>>>> 69d22f3c
 ];
 
 export const openAiSecrets: SecretsFieldSchema[] = [
