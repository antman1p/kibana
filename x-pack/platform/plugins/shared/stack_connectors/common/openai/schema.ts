/*
 * Copyright Elasticsearch B.V. and/or licensed to Elasticsearch B.V. under one
 * or more contributor license agreements. Licensed under the Elastic License
 * 2.0; you may not use this file except in compliance with the Elastic License
 * 2.0.
 */

import { schema } from '@kbn/config-schema';
import { DEFAULT_OPENAI_MODEL, OpenAiProviderType } from './constants';

export const TelemtryMetadataSchema = schema.object({
  pluginId: schema.maybe(schema.string()),
  aggregateBy: schema.maybe(schema.string()),
});

// Connector schema
export const ConfigSchema = schema.oneOf([
  schema.object({
    apiProvider: schema.oneOf([schema.literal(OpenAiProviderType.AzureAi)]),
    apiUrl: schema.string(),
    headers: schema.maybe(schema.recordOf(schema.string(), schema.string())),
  }),
  schema.object({
    apiProvider: schema.oneOf([schema.literal(OpenAiProviderType.OpenAi)]),
    apiUrl: schema.string(),
    organizationId: schema.maybe(schema.string()),
    projectId: schema.maybe(schema.string()),
    defaultModel: schema.string({ defaultValue: DEFAULT_OPENAI_MODEL }),
    headers: schema.maybe(schema.recordOf(schema.string(), schema.string())),
  }),
  schema.object({
    apiProvider: schema.oneOf([schema.literal(OpenAiProviderType.Other)]),
    apiUrl: schema.string(),
    defaultModel: schema.string(),
    certificateFile: schema.maybe(
      schema.oneOf([
        schema.string({ minLength: 1 }),
        schema.arrayOf(schema.string({ minLength: 1 }), { minSize: 1 }),
      ])
    ),
    certificateData: schema.maybe(schema.string({ minLength: 1 })),
    privateKeyFile: schema.maybe(
      schema.oneOf([
        schema.string({ minLength: 1 }),
        schema.arrayOf(schema.string({ minLength: 1 }), { minSize: 1 }),
      ])
    ),
    privateKeyData: schema.maybe(schema.string({ minLength: 1 })),
    verificationMode: schema.maybe(
      schema.oneOf(
        [schema.literal('full'), schema.literal('certificate'), schema.literal('none')],
        { defaultValue: 'full' }
      )
    ),
<<<<<<< HEAD
=======
    caFile: schema.maybe(
      schema.oneOf([
        schema.string({ minLength: 1 }),
        schema.arrayOf(schema.string({ minLength: 1 }), { minSize: 1 }),
      ])
    ),
    caData: schema.maybe(schema.string({ minLength: 1 })),
>>>>>>> 69d22f3c
    headers: schema.maybe(schema.recordOf(schema.string(), schema.string())),
    __internal__: schema.maybe(
      schema.object({
        hasPKI: schema.boolean({ defaultValue: false }),
      })
    ),
  }),
]);

export const SecretsSchema = schema.object({ apiKey: schema.string() });

// Run action schema
export const RunActionParamsSchema = schema.object({
  body: schema.string(),
  // abort signal from client
  signal: schema.maybe(schema.any()),
  timeout: schema.maybe(schema.number()),
  telemetryMetadata: schema.maybe(TelemtryMetadataSchema),
});

const AIMessage = schema.object({
  role: schema.string(),
  content: schema.string(),
  name: schema.maybe(schema.string()),
  function_call: schema.maybe(
    schema.object({
      arguments: schema.string(),
      name: schema.string(),
    })
  ),
  tool_calls: schema.maybe(
    schema.arrayOf(
      schema.object({
        id: schema.string(),
        function: schema.object({
          arguments: schema.string(),
          name: schema.string(),
        }),
        type: schema.string(),
      })
    )
  ),
  tool_call_id: schema.maybe(schema.string()),
});

// Run action schema
export const InvokeAIActionParamsSchema = schema.object({
  messages: schema.arrayOf(AIMessage),
  model: schema.maybe(schema.string()),
  tools: schema.maybe(
    schema.arrayOf(
      schema.object(
        {
          type: schema.literal('function'),
          function: schema.object(
            {
              description: schema.maybe(schema.string()),
              name: schema.string(),
              parameters: schema.object({}, { unknowns: 'allow' }),
              strict: schema.maybe(schema.boolean()),
            },
            { unknowns: 'allow' }
          ),
        },
        // Not sure if this will include other properties, we should pass them if it does
        { unknowns: 'allow' }
      )
    )
  ),
  tool_choice: schema.maybe(
    schema.oneOf([
      schema.literal('none'),
      schema.literal('auto'),
      schema.literal('required'),
      schema.object(
        {
          type: schema.literal('function'),
          function: schema.object({ name: schema.string() }, { unknowns: 'allow' }),
        },
        { unknowns: 'ignore' }
      ),
    ])
  ),
  // Deprecated in favor of tools
  functions: schema.maybe(
    schema.arrayOf(
      schema.object(
        {
          name: schema.string(),
          description: schema.string(),
          parameters: schema.object(
            {
              type: schema.string(),
              properties: schema.object({}, { unknowns: 'allow' }),
              additionalProperties: schema.boolean(),
              $schema: schema.string(),
            },
            { unknowns: 'allow' }
          ),
        },
        // Not sure if this will include other properties, we should pass them if it does
        { unknowns: 'allow' }
      )
    )
  ),
  // Deprecated in favor of tool_choice
  function_call: schema.maybe(
    schema.oneOf([
      schema.literal('none'),
      schema.literal('auto'),
      schema.object(
        {
          name: schema.string(),
        },
        { unknowns: 'ignore' }
      ),
    ])
  ),
  n: schema.maybe(schema.number()),
  stop: schema.maybe(
    schema.nullable(schema.oneOf([schema.string(), schema.arrayOf(schema.string())]))
  ),
  temperature: schema.maybe(schema.number()),
  response_format: schema.maybe(schema.any()),
  // abort signal from client
  signal: schema.maybe(schema.any()),
  timeout: schema.maybe(schema.number()),
  telemetryMetadata: schema.maybe(TelemtryMetadataSchema),
});

export const InvokeAIActionResponseSchema = schema.object({
  message: schema.string(),
  usage: schema.object(
    {
      prompt_tokens: schema.number(),
      completion_tokens: schema.number(),
      total_tokens: schema.number(),
    },
    { unknowns: 'ignore' }
  ),
});

// Execute action schema
export const StreamActionParamsSchema = schema.object({
  body: schema.string(),
  stream: schema.boolean({ defaultValue: false }),
  // abort signal from client
  signal: schema.maybe(schema.any()),
  timeout: schema.maybe(schema.number()),
  telemetryMetadata: schema.maybe(TelemtryMetadataSchema),
});

export const StreamingResponseSchema = schema.any();

export const RunActionResponseSchema = schema.object(
  {
    id: schema.maybe(schema.string()),
    object: schema.maybe(schema.string()),
    created: schema.maybe(schema.number()),
    model: schema.maybe(schema.string()),
    usage: schema.object(
      {
        prompt_tokens: schema.number(),
        completion_tokens: schema.number(),
        total_tokens: schema.number(),
      },
      { unknowns: 'ignore' }
    ),
    choices: schema.arrayOf(
      schema.object(
        {
          message: schema.object(
            {
              role: schema.string(),
              // nullable because message can contain function calls instead of final response when used with RAG
              content: schema.maybe(schema.nullable(schema.string())),
            },
            { unknowns: 'ignore' }
          ),
          finish_reason: schema.maybe(schema.string()),
          index: schema.maybe(schema.number()),
        },
        { unknowns: 'ignore' }
      )
    ),
  },
  { unknowns: 'ignore' }
);

// Run action schema
export const DashboardActionParamsSchema = schema.object({
  dashboardId: schema.string(),
});

export const DashboardActionResponseSchema = schema.object({
  available: schema.boolean(),
});<|MERGE_RESOLUTION|>--- conflicted
+++ resolved
@@ -52,8 +52,6 @@
         { defaultValue: 'full' }
       )
     ),
-<<<<<<< HEAD
-=======
     caFile: schema.maybe(
       schema.oneOf([
         schema.string({ minLength: 1 }),
@@ -61,7 +59,6 @@
       ])
     ),
     caData: schema.maybe(schema.string({ minLength: 1 })),
->>>>>>> 69d22f3c
     headers: schema.maybe(schema.recordOf(schema.string(), schema.string())),
     __internal__: schema.maybe(
       schema.object({
