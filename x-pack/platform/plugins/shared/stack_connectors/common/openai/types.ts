--- conflicted
+++ resolved
@@ -18,26 +18,15 @@
   InvokeAIActionResponseSchema,
 } from './schema';
 
-<<<<<<< HEAD
-// PKI configuration interface for OpenAiProviderType.Other
-export interface PKIConfig {
-=======
 export type Config = TypeOf<typeof ConfigSchema> & {
->>>>>>> 69d22f3c
   certificateFile?: string | string[];
   certificateData?: string;
   privateKeyFile?: string | string[];
   privateKeyData?: string;
   verificationMode?: 'full' | 'certificate' | 'none';
-<<<<<<< HEAD
-}
-
-export type Config = TypeOf<typeof ConfigSchema>;
-=======
   caFile?: string | string[];
   caData?: string;
 };
->>>>>>> 69d22f3c
 export type Secrets = TypeOf<typeof SecretsSchema>;
 export type RunActionParams = TypeOf<typeof RunActionParamsSchema>;
 export type RunActionResponse = TypeOf<typeof RunActionResponseSchema>;
