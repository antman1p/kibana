/*
 * Copyright Elasticsearch B.V. and/or licensed to Elasticsearch B.V. under one
 * or more contributor license agreements. Licensed under the Elastic License
 * 2.0; you may not use this file except in compliance with the Elastic License
 * 2.0.
 */

import React from 'react';
import type {
  EntityNodeDataModel,
  GroupNodeDataModel,
  LabelNodeDataModel,
  EdgeDataModel,
  NodeShape,
} from '@kbn/cloud-security-posture-common/types/graph/latest';
import type { Node, NodeProps as xyNodeProps } from '@xyflow/react';
import type { Edge, EdgeProps as xyEdgeProps } from '@xyflow/react';

export interface Size {
  width: number;
  height: number;
}

interface BaseNodeDataViewModel {
  interactive?: boolean;
}

export type NodeClickCallback = (e: React.MouseEvent<HTMLElement>, node: NodeProps) => void;

export type ExpandButtonClickCallback = (
  e: React.MouseEvent<HTMLElement>,
  node: NodeProps,
  unToggleCallback: () => void
) => void;

export interface EntityNodeViewModel
  extends Record<string, unknown>,
    EntityNodeDataModel,
    BaseNodeDataViewModel {
  expandButtonClick?: ExpandButtonClickCallback;
  nodeClick?: NodeClickCallback;
}

export interface GroupNodeViewModel
  extends Record<string, unknown>,
    GroupNodeDataModel,
    BaseNodeDataViewModel {}

export interface LabelNodeViewModel
  extends Record<string, unknown>,
    LabelNodeDataModel,
<<<<<<< HEAD
    BaseNodeDataViewModel {}
=======
    BaseNodeDataViewModel {
  expandButtonClick?: ExpandButtonClickCallback;
}
>>>>>>> f3de5930

export type NodeViewModel = EntityNodeViewModel | GroupNodeViewModel | LabelNodeViewModel;

export type NodeProps = xyNodeProps<Node<NodeViewModel>>;

export interface EdgeViewModel extends Record<string, unknown>, EdgeDataModel {}

export type EdgeProps = xyEdgeProps<
  Edge<
    EdgeViewModel & {
      sourceShape: NodeShape;
      targetShape: NodeShape;
    }
  >
>;<|MERGE_RESOLUTION|>--- conflicted
+++ resolved
@@ -49,13 +49,9 @@
 export interface LabelNodeViewModel
   extends Record<string, unknown>,
     LabelNodeDataModel,
-<<<<<<< HEAD
-    BaseNodeDataViewModel {}
-=======
     BaseNodeDataViewModel {
   expandButtonClick?: ExpandButtonClickCallback;
 }
->>>>>>> f3de5930
 
 export type NodeViewModel = EntityNodeViewModel | GroupNodeViewModel | LabelNodeViewModel;
 
