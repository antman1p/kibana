/*
 * Copyright Elasticsearch B.V. and/or licensed to Elasticsearch B.V. under one
 * or more contributor license agreements. Licensed under the Elastic License
 * 2.0; you may not use this file except in compliance with the Elastic License
 * 2.0.
 */

import React, { useState } from 'react';

import { useActions, useValues } from 'kea';

import {
  EuiAccordion,
  EuiFieldText,
  EuiFieldPassword,
  EuiRadioGroup,
  EuiSelect,
  EuiSwitch,
  EuiTextArea,
<<<<<<< HEAD
  EuiToolTip,
  EuiIcon,
  EuiFlexGroup,
  EuiFlexItem,
=======
  EuiFlexGroup,
  EuiFlexItem,
  EuiButtonIcon,
  EuiIcon,
>>>>>>> 53dec844
} from '@elastic/eui';

import { i18n } from '@kbn/i18n';

import { Status } from '../../../../../../common/types/api';
import { DisplayType } from '../../../../../../common/types/connectors';
import { LicensingLogic } from '../../../../shared/licensing';

import { ConnectorConfigurationApiLogic } from '../../../api/connector/update_connector_configuration_api_logic';

import { PlatinumLicensePopover } from '../../shared/platinum_license_popover/platinum_license_popover';

import {
  ConnectorConfigurationLogic,
  ConfigEntryView,
  ensureStringType,
  ensureBooleanType,
} from './connector_configuration_logic';
import { DocumentLevelSecurityPanel } from './document_level_security/document_level_security_panel';

interface ConnectorConfigurationFieldProps {
  configEntry: ConfigEntryView;
}

export const ConnectorConfigurationField: React.FC<ConnectorConfigurationFieldProps> = ({
  configEntry,
}) => {
  return configEntry.tooltip ? (
    <EuiToolTip content={configEntry.tooltip}>
      <EuiFlexGroup alignItems="center" gutterSize="xs">
        <EuiFlexItem>
          <ConnectorConfigurationFieldType configEntry={configEntry} />
        </EuiFlexItem>
        <EuiFlexItem>
          <EuiIcon type="questionInCircle" />
        </EuiFlexItem>
      </EuiFlexGroup>
    </EuiToolTip>
  ) : (
    <ConnectorConfigurationFieldType configEntry={configEntry} />
  );
};

export const ConnectorConfigurationFieldType: React.FC<ConnectorConfigurationFieldProps> = ({
  configEntry,
}) => {
  const { status } = useValues(ConnectorConfigurationApiLogic);
  const { setLocalConfigEntry } = useActions(ConnectorConfigurationLogic);
  const { hasPlatinumLicense } = useValues(LicensingLogic);
  const [isPopoverOpen, setIsPopoverOpen] = useState(false);

  const {
    key,
    display,
    is_valid: isValid,
    label,
    options,
    required,
    placeholder,
    sensitive,
    tooltip,
    value,
  } = configEntry;

  switch (display) {
    case DisplayType.DROPDOWN:
      return options.length > 3 ? (
        <EuiSelect
          disabled={status === Status.LOADING}
          options={options.map((option) => ({ text: option.label, value: option.value }))}
          required={required}
          value={ensureStringType(value)}
          onChange={(event) => {
            setLocalConfigEntry({ ...configEntry, value: event.target.value });
          }}
        />
      ) : (
        <EuiRadioGroup
          disabled={status === Status.LOADING}
          idSelected={ensureStringType(value)}
          name="radio group"
          options={options.map((option) => ({ id: option.value, label: option.label }))}
          onChange={(id) => {
            setLocalConfigEntry({ ...configEntry, value: id });
          }}
        />
      );

    case DisplayType.NUMERIC:
      return (
        <EuiFieldText
          disabled={status === Status.LOADING}
          required={required}
          value={ensureStringType(value)}
          isInvalid={!isValid}
          onChange={(event) => {
            setLocalConfigEntry({ ...configEntry, value: event.target.value });
          }}
          placeholder={placeholder}
        />
      );

    case DisplayType.TEXTAREA:
      const textarea = (
        <EuiTextArea
          disabled={status === Status.LOADING}
          placeholder={placeholder}
          required={required}
          value={ensureStringType(value)}
          onChange={(event) => {
            setLocalConfigEntry({ ...configEntry, value: event.target.value });
          }}
        />
      );

      return sensitive ? (
        <EuiAccordion
          id={key + '-accordion'}
          buttonContent={
            tooltip ? (
              <EuiFlexGroup gutterSize="xs">
                <EuiFlexItem>
                  <p>{label}</p>
                </EuiFlexItem>
                <EuiFlexItem grow={false}>
                  <EuiIcon type="questionInCircle" />
                </EuiFlexItem>
              </EuiFlexGroup>
            ) : (
              <p>{label}</p>
            )
          }
        >
          {textarea}
        </EuiAccordion>
      ) : (
        textarea
      );

    case DisplayType.TOGGLE:
      if (key === 'document_level_security' && !hasPlatinumLicense) {
        return (
          <DocumentLevelSecurityPanel
            toggleSwitch={
              <EuiFlexGroup responsive={false} gutterSize="s">
                <EuiFlexItem grow={false}>
                  <EuiSwitch
                    checked={ensureBooleanType(value)}
                    disabled={status === Status.LOADING || !hasPlatinumLicense}
                    label={<p>{label}</p>}
                    onChange={(event) => {
                      setLocalConfigEntry({ ...configEntry, value: event.target.checked });
                    }}
                  />
                </EuiFlexItem>
                <EuiFlexItem grow={false}>
                  <PlatinumLicensePopover
                    button={
                      <EuiButtonIcon
                        aria-label={i18n.translate(
                          'xpack.enterpriseSearch.content.newIndex.selectConnector.openPopoverLabel',
                          {
                            defaultMessage: 'Open licensing popover',
                          }
                        )}
                        iconType="questionInCircle"
                        onClick={() => setIsPopoverOpen(!isPopoverOpen)}
                      />
                    }
                    closePopover={() => setIsPopoverOpen(false)}
                    isPopoverOpen={isPopoverOpen}
                  />
                </EuiFlexItem>
              </EuiFlexGroup>
            }
          />
        );
      }
      return (
        <EuiSwitch
          checked={ensureBooleanType(value)}
          disabled={status === Status.LOADING}
          label={
            tooltip ? (
              <EuiFlexGroup gutterSize="xs">
                <EuiFlexItem>
                  <p>{label}</p>
                </EuiFlexItem>
                <EuiFlexItem grow={false}>
                  <EuiIcon type="questionInCircle" />
                </EuiFlexItem>
              </EuiFlexGroup>
            ) : (
              <p>{label}</p>
            )
          }
          onChange={(event) => {
            setLocalConfigEntry({ ...configEntry, value: event.target.checked });
          }}
        />
      );

    default:
      return sensitive ? (
        <EuiFieldPassword
          disabled={status === Status.LOADING}
          required={required}
          type="dual"
          value={ensureStringType(value)}
          onChange={(event) => {
            setLocalConfigEntry({ ...configEntry, value: event.target.value });
          }}
        />
      ) : (
        <EuiFieldText
          disabled={status === Status.LOADING}
          placeholder={placeholder}
          required={required}
          value={ensureStringType(value)}
          onChange={(event) => {
            setLocalConfigEntry({ ...configEntry, value: event.target.value });
          }}
        />
      );
  }
};<|MERGE_RESOLUTION|>--- conflicted
+++ resolved
@@ -17,17 +17,10 @@
   EuiSelect,
   EuiSwitch,
   EuiTextArea,
-<<<<<<< HEAD
-  EuiToolTip,
-  EuiIcon,
-  EuiFlexGroup,
-  EuiFlexItem,
-=======
   EuiFlexGroup,
   EuiFlexItem,
   EuiButtonIcon,
   EuiIcon,
->>>>>>> 53dec844
 } from '@elastic/eui';
 
 import { i18n } from '@kbn/i18n';
@@ -53,25 +46,6 @@
 }
 
 export const ConnectorConfigurationField: React.FC<ConnectorConfigurationFieldProps> = ({
-  configEntry,
-}) => {
-  return configEntry.tooltip ? (
-    <EuiToolTip content={configEntry.tooltip}>
-      <EuiFlexGroup alignItems="center" gutterSize="xs">
-        <EuiFlexItem>
-          <ConnectorConfigurationFieldType configEntry={configEntry} />
-        </EuiFlexItem>
-        <EuiFlexItem>
-          <EuiIcon type="questionInCircle" />
-        </EuiFlexItem>
-      </EuiFlexGroup>
-    </EuiToolTip>
-  ) : (
-    <ConnectorConfigurationFieldType configEntry={configEntry} />
-  );
-};
-
-export const ConnectorConfigurationFieldType: React.FC<ConnectorConfigurationFieldProps> = ({
   configEntry,
 }) => {
   const { status } = useValues(ConnectorConfigurationApiLogic);
