--- conflicted
+++ resolved
@@ -106,11 +106,7 @@
   totalSamples: number;
   isSampled: boolean;
 }) {
-<<<<<<< HEAD
-  const samplesLabel = samples.toLocaleString();
-=======
   const samplesLabel = `${isSampled ? '~ ' : ''}${samples.toLocaleString()}`;
->>>>>>> 53dec844
 
   if (diffSamples === undefined || diffSamples === 0 || totalSamples === 0) {
     return <>{samplesLabel}</>;
