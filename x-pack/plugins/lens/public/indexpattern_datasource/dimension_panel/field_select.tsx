--- conflicted
+++ resolved
@@ -10,17 +10,11 @@
 import React, { useMemo } from 'react';
 import { i18n } from '@kbn/i18n';
 import { EuiComboBoxOptionOption, EuiComboBoxProps } from '@elastic/eui';
-<<<<<<< HEAD
-import { trackUiEvent } from '../../lens_ui_telemetry';
-=======
-import { fieldExists } from '../pure_helpers';
->>>>>>> 11d48661
 import type { OperationType } from '../indexpattern';
 import type { OperationSupportMatrix } from './operation_support';
-import type { IndexPatternPrivateState } from '../types';
 import { FieldOption, FieldOptionValue, FieldPicker } from '../../shared_components/field_picker';
-import type { IndexPattern } from '../../editor_frame_service/types';
 import { fieldContainsData } from '../../shared_components';
+import type { ExistingFieldsMap, IndexPattern } from '../../types';
 
 export type FieldChoiceWithOperationType = FieldOptionValue & {
   operationType: OperationType;
@@ -34,7 +28,7 @@
   operationByField: OperationSupportMatrix['operationByField'];
   onChoose: (choice: FieldChoiceWithOperationType) => void;
   onDeleteColumn?: () => void;
-  existingFields: IndexPatternPrivateState['existingFields'];
+  existingFields: ExistingFieldsMap[string];
   fieldIsInvalid: boolean;
   markAllFieldsCompatible?: boolean;
   'data-test-subj'?: string;
