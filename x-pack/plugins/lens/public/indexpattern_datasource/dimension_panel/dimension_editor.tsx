--- conflicted
+++ resolved
@@ -69,10 +69,7 @@
 import { isColumn } from '../operations/definitions/helpers';
 import type { FieldChoiceWithOperationType } from './field_select';
 import type { IndexPattern, IndexPatternField } from '../../types';
-<<<<<<< HEAD
-=======
 import { documentField } from '../document_field';
->>>>>>> d594e094
 
 export interface DimensionEditorProps extends IndexPatternDimensionEditorProps {
   selectedColumn?: GenericIndexPatternColumn;
@@ -661,115 +658,6 @@
                   } else {
                     newLayer = setter;
                   }
-<<<<<<< HEAD
-                  onDeleteColumn={() => {
-                    updateLayer(
-                      deleteColumn({
-                        layer,
-                        columnId: referenceId,
-                        indexPattern: currentIndexPattern,
-                      })
-                    );
-                  }}
-                  onChooseFunction={(operationType: string, field?: IndexPatternField) => {
-                    updateLayer(
-                      insertOrReplaceColumn({
-                        layer,
-                        columnId: referenceId,
-                        op: operationType,
-                        indexPattern: currentIndexPattern,
-                        field,
-                        visualizationGroups: dimensionGroups,
-                      })
-                    );
-                  }}
-                  onChooseField={(choice: FieldChoiceWithOperationType) => {
-                    updateLayer(
-                      insertOrReplaceColumn({
-                        layer,
-                        columnId: referenceId,
-                        indexPattern: currentIndexPattern,
-                        op: choice.operationType,
-                        field: currentIndexPattern.getFieldByName(choice.field),
-                        visualizationGroups: dimensionGroups,
-                      })
-                    );
-                  }}
-                  paramEditorUpdater={(
-                    setter:
-                      | IndexPatternLayer
-                      | ((prevLayer: IndexPatternLayer) => IndexPatternLayer)
-                      | GenericIndexPatternColumn
-                  ) => {
-                    let newLayer: IndexPatternLayer;
-                    if (typeof setter === 'function') {
-                      newLayer = setter(layer);
-                    } else if (isColumn(setter)) {
-                      newLayer = {
-                        ...layer,
-                        columns: {
-                          ...layer.columns,
-                          [referenceId]: setter,
-                        },
-                      };
-                    } else {
-                      newLayer = setter;
-                    }
-                    return updateLayer(
-                      adjustColumnReferencesForChangedColumn(newLayer, referenceId)
-                    );
-                  }}
-                  validation={validation}
-                  currentIndexPattern={currentIndexPattern}
-                  existingFields={props.existingFields}
-                  selectionStyle={selectedOperationDefinition.selectionStyle}
-                  dateRange={dateRange}
-                  labelAppend={selectedOperationDefinition?.getHelpMessage?.({
-                    data: props.data,
-                    uiSettings: props.uiSettings,
-                    currentColumn: layer.columns[columnId],
-                  })}
-                  isFullscreen={isFullscreen}
-                  toggleFullscreen={toggleFullscreen}
-                  setIsCloseable={setIsCloseable}
-                  paramEditorCustomProps={paramEditorCustomProps}
-                  {...services}
-                />
-              );
-            })}
-            {selectedOperationDefinition.selectionStyle !== 'field' ? <EuiSpacer size="s" /> : null}
-          </>
-        ) : null}
-
-        {shouldDisplayFieldInput ? (
-          <FieldInputComponent
-            layer={state.layers[layerId]}
-            selectedColumn={selectedColumn as FieldBasedIndexPatternColumn}
-            columnId={columnId}
-            indexPattern={currentIndexPattern}
-            existingFields={props.existingFields}
-            operationSupportMatrix={operationSupportMatrix}
-            updateLayer={(newLayer) => {
-              if (temporaryQuickFunction) {
-                setTemporaryState('none');
-              }
-              setStateWrapper(newLayer, { forceRender: temporaryQuickFunction });
-            }}
-            incompleteField={incompleteField}
-            incompleteOperation={incompleteOperation}
-            incompleteParams={incompleteParams}
-            currentFieldIsInvalid={currentFieldIsInvalid}
-            helpMessage={selectedOperationDefinition?.getHelpMessage?.({
-              data: props.data,
-              uiSettings: props.uiSettings,
-              currentColumn: state.layers[layerId].columns[columnId],
-            })}
-            dimensionGroups={dimensionGroups}
-            groupId={props.groupId}
-            operationDefinitionMap={operationDefinitionMap}
-          />
-        ) : null}
-=======
                   return updateLayer(adjustColumnReferencesForChangedColumn(newLayer, referenceId));
                 }}
                 validation={validation}
@@ -793,7 +681,6 @@
           {selectedOperationDefinition.selectionStyle !== 'field' ? <EuiSpacer size="s" /> : null}
         </>
       ) : null}
->>>>>>> d594e094
 
       {shouldDisplayFieldInput ? (
         <FieldInputComponent
@@ -1074,33 +961,6 @@
       )}
 
       {!isFullscreen && !currentFieldIsInvalid && (
-<<<<<<< HEAD
-        <div className="lnsIndexPatternDimensionEditor__section lnsIndexPatternDimensionEditor__section--padded  lnsIndexPatternDimensionEditor__section--collapseNext">
-          {!incompleteInfo && selectedColumn && temporaryState === 'none' && (
-            <NameInput
-              // re-render the input from scratch to obtain new "initial value" if the underlying default label changes
-              key={defaultLabel}
-              value={selectedColumn.label}
-              defaultValue={defaultLabel}
-              onChange={(value) => {
-                updateLayer({
-                  columns: {
-                    ...state.layers[layerId].columns,
-                    [columnId]: {
-                      ...selectedColumn,
-                      label: value,
-                      customLabel:
-                        operationDefinitionMap[selectedColumn.operationType].getDefaultLabel(
-                          selectedColumn,
-                          props.indexPatterns[state.layers[layerId].indexPatternId],
-                          state.layers[layerId].columns
-                        ) !== value,
-                    },
-                  },
-                });
-              }}
-            />
-=======
         <div className="lnsIndexPatternDimensionEditor--padded lnsIndexPatternDimensionEditor--collapseNext">
           {!incompleteInfo && temporaryState === 'none' && selectedColumn && (
             <EuiText
@@ -1115,7 +975,6 @@
                 })}
               </h4>
             </EuiText>
->>>>>>> d594e094
           )}
           <>
             {!incompleteInfo && selectedColumn && temporaryState === 'none' && (
