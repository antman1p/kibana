--- conflicted
+++ resolved
@@ -539,7 +539,6 @@
     expect(getYConfigColorForLayer(expression, 1)).toEqual([defaultReferenceLineColor]);
   });
 
-<<<<<<< HEAD
   it('should ignore annotation layers with no event configured', () => {
     const expression = xyVisualization.toExpression(
       {
@@ -570,7 +569,8 @@
     ) as Ast;
 
     expect(expression.chain[0].arguments.layers).toHaveLength(1);
-=======
+  });
+
   it('should correctly set the current time marker visibility settings', () => {
     const state: XYState = {
       legend: { position: Position.Bottom, isVisible: true },
@@ -608,6 +608,5 @@
       datasourceExpressionsByLayers
     ) as Ast;
     expect(expression.chain[0].arguments.addTimeMarker[0] as Ast).toEqual(false);
->>>>>>> b8a2068c
   });
 });