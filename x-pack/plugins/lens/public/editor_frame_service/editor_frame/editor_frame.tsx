/*
 * Copyright Elasticsearch B.V. and/or licensed to Elasticsearch B.V. under one
 * or more contributor license agreements. Licensed under the Elastic License
 * 2.0; you may not use this file except in compliance with the Elastic License
 * 2.0.
 */

import React, { useCallback, useRef } from 'react';
import { CoreStart } from '@kbn/core/public';
import { ReactExpressionRendererType } from '@kbn/expressions-plugin/public';
import { DatasourceMap, FramePublicAPI, VisualizationMap, Suggestion } from '../../types';
import { DataPanelWrapper } from './data_panel_wrapper';
import { ConfigPanelWrapper } from './config_panel';
import { FrameLayout } from './frame_layout';
import { SuggestionPanelWrapper } from './suggestion_panel';
import { WorkspacePanel } from './workspace_panel';
import { DragDropIdentifier, RootDragDropProvider } from '../../drag_drop';
import { EditorFrameStartPlugins } from '../service';
import { getTopSuggestionForField, switchToSuggestion } from './suggestion_helpers';
import { trackUiEvent } from '../../lens_ui_telemetry';
import {
  useLensSelector,
  useLensDispatch,
  selectAreDatasourcesLoaded,
  selectFramePublicAPI,
  selectActiveDatasourceId,
  selectDatasourceStates,
  selectVisualization,
} from '../../state_management';
import type { LensInspector } from '../../lens_inspector_service';
import { IndexPatternServiceAPI } from '../../data_views_service/service';

export interface EditorFrameProps {
  datasourceMap: DatasourceMap;
  visualizationMap: VisualizationMap;
  ExpressionRenderer: ReactExpressionRendererType;
  core: CoreStart;
  plugins: EditorFrameStartPlugins;
  showNoDataPopover: () => void;
  lensInspector: LensInspector;
  indexPatternService: IndexPatternServiceAPI;
}

export function EditorFrame(props: EditorFrameProps) {
  const { datasourceMap, visualizationMap } = props;
  const dispatchLens = useLensDispatch();
  const activeDatasourceId = useLensSelector(selectActiveDatasourceId);
  const datasourceStates = useLensSelector(selectDatasourceStates);
  const visualization = useLensSelector(selectVisualization);
  const areDatasourcesLoaded = useLensSelector(selectAreDatasourcesLoaded);
  const isVisualizationLoaded = !!visualization.state;
  const visualizationTypeIsKnown = Boolean(
    visualization.activeId && props.visualizationMap[visualization.activeId]
  );
  const framePublicAPI: FramePublicAPI = useLensSelector((state) =>
    selectFramePublicAPI(state, datasourceMap)
  );
  // Using a ref to prevent rerenders in the child components while keeping the latest state
  const getSuggestionForField = useRef<(field: DragDropIdentifier) => Suggestion | undefined>();
  getSuggestionForField.current = (field: DragDropIdentifier) => {
    if (!field || !activeDatasourceId) {
      return;
    }
    return getTopSuggestionForField(
      framePublicAPI.datasourceLayers,
      visualization,
      datasourceStates,
      visualizationMap,
      datasourceMap[activeDatasourceId],
      field,
      framePublicAPI.dataViews
    );
  };

  const hasSuggestionForField = useCallback(
    (field: DragDropIdentifier) => getSuggestionForField.current!(field) !== undefined,
    [getSuggestionForField]
  );

  const dropOntoWorkspace = useCallback(
    (field) => {
      const suggestion = getSuggestionForField.current!(field);
      if (suggestion) {
        trackUiEvent('drop_onto_workspace');
        switchToSuggestion(dispatchLens, suggestion, { clearStagedPreview: true });
      }
    },
    [getSuggestionForField, dispatchLens]
  );

  return (
    <RootDragDropProvider>
      <FrameLayout
        dataPanel={
          <DataPanelWrapper
            core={props.core}
            plugins={props.plugins}
            datasourceMap={datasourceMap}
            showNoDataPopover={props.showNoDataPopover}
            dropOntoWorkspace={dropOntoWorkspace}
            hasSuggestionForField={hasSuggestionForField}
            indexPatternService={props.indexPatternService}
            frame={framePublicAPI}
          />
        }
        configPanel={
          areDatasourcesLoaded && (
            <ConfigPanelWrapper
              core={props.core}
              datasourceMap={datasourceMap}
              visualizationMap={visualizationMap}
              framePublicAPI={framePublicAPI}
<<<<<<< HEAD
              indexPatternService={props.indexPatternService}
=======
              uiActions={props.plugins.uiActions}
>>>>>>> 4ad72fc8
            />
          )
        }
        workspacePanel={
          areDatasourcesLoaded &&
          isVisualizationLoaded && (
            <WorkspacePanel
              core={props.core}
              plugins={props.plugins}
              ExpressionRenderer={props.ExpressionRenderer}
              lensInspector={props.lensInspector}
              datasourceMap={datasourceMap}
              visualizationMap={visualizationMap}
              framePublicAPI={framePublicAPI}
              getSuggestionForField={getSuggestionForField.current}
            />
          )
        }
        suggestionsPanel={
          visualizationTypeIsKnown &&
          areDatasourcesLoaded && (
            <SuggestionPanelWrapper
              ExpressionRenderer={props.ExpressionRenderer}
              datasourceMap={datasourceMap}
              visualizationMap={visualizationMap}
              frame={framePublicAPI}
            />
          )
        }
      />
    </RootDragDropProvider>
  );
}<|MERGE_RESOLUTION|>--- conflicted
+++ resolved
@@ -110,11 +110,8 @@
               datasourceMap={datasourceMap}
               visualizationMap={visualizationMap}
               framePublicAPI={framePublicAPI}
-<<<<<<< HEAD
               indexPatternService={props.indexPatternService}
-=======
               uiActions={props.plugins.uiActions}
->>>>>>> 4ad72fc8
             />
           )
         }
