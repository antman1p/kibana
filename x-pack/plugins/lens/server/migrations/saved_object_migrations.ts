/*
 * Copyright Elasticsearch B.V. and/or licensed to Elasticsearch B.V. under one
 * or more contributor license agreements. Licensed under the Elastic License
 * 2.0; you may not use this file except in compliance with the Elastic License
 * 2.0.
 */

import { cloneDeep, flow } from 'lodash';
import { fromExpression, toExpression, Ast, AstFunction } from '@kbn/interpreter';
import {
  SavedObjectMigrationMap,
  SavedObjectMigrationFn,
  SavedObjectReference,
  SavedObjectUnsanitizedDoc,
} from '@kbn/core/server';
import type { Query, Filter } from '@kbn/es-query';
import { mergeSavedObjectMigrationMaps } from '@kbn/core/server';
import { MigrateFunctionsObject } from '@kbn/kibana-utils-plugin/common';
import { DataViewSpec } from '@kbn/data-views-plugin/common';
import { PersistableFilter } from '../../common';
import {
  LensDocShapePost712,
  LensDocShapePre712,
  LensDocShape713,
  LensDocShape714,
  LensDocShape715,
  VisStatePost715,
  VisStatePre715,
  VisState716,
  CustomVisualizationMigrations,
  LensDocShape810,
  LensDocShape830,
  XYVisualizationStatePre830,
  XYVisualizationState830,
  VisState810,
  VisState820,
  XYVisStatePre850,
  LensDocShape850,
  VisState850,
} from './types';
import {
  commonRenameOperationsForFormula,
  commonRemoveTimezoneDateHistogramParam,
  commonUpdateVisLayerType,
  commonMakeReversePaletteAsCustom,
  commonRenameFilterReferences,
  getLensFilterMigrations,
  getLensCustomVisualizationMigrations,
  commonRenameRecordsField,
  fixLensTopValuesCustomFormatting,
  commonSetLastValueShowArrayValues,
  commonEnhanceTableRowHeight,
  commonSetIncludeEmptyRowsDateHistogram,
  commonFixValueLabelsInXY,
  commonLockOldMetricVisSettings,
  commonPreserveOldLegendSizeDefault,
  commonExplicitAnnotationType,
  getLensDataViewMigrations,
  commonMigrateMetricIds,
<<<<<<< HEAD
  commonAnnotationAddDataViewIdReferences,
=======
  commonMigratePartitionChartGroups,
>>>>>>> 04135d1f
} from './common_migrations';

interface LensDocShapePre710<VisualizationState = unknown> {
  visualizationType: string | null;
  title: string;
  expression: string | null;
  state: {
    datasourceMetaData: {
      filterableIndexPatterns: Array<{ id: string; title: string }>;
    };
    datasourceStates: {
      // This is hardcoded as our only datasource
      indexpattern: {
        currentIndexPatternId: string;
        layers: Record<
          string,
          {
            columnOrder: string[];
            columns: Record<string, Record<string, unknown>>;
            indexPatternId: string;
          }
        >;
      };
    };
    visualization: VisualizationState;
    query: Query;
    filters: Filter[];
  };
}

export interface LensDocShape<VisualizationState = unknown> {
  id?: string;
  type?: string;
  visualizationType: string | null;
  title: string;
  state: {
    datasourceStates: {
      // This is hardcoded as our only datasource
      indexpattern: {
        layers: Record<
          string,
          {
            columnOrder: string[];
            columns: Record<string, Record<string, unknown>>;
          }
        >;
      };
    };
    visualization: VisualizationState;
    query: Query;
    filters: PersistableFilter[];
    adHocDataViews?: Record<string, DataViewSpec>;
  };
}

interface XYLayerPre77 {
  layerId: string;
  xAccessor: string;
  splitAccessor: string;
  accessors: string[];
}

interface XYStatePre77 {
  layers: XYLayerPre77[];
}

interface XYStatePost77 {
  layers: Array<Partial<XYLayerPre77>>;
}

interface DatatableStatePre711 {
  layers: Array<{
    layerId: string;
    columns: string[];
  }>;
  sorting?: {
    columnId: string | undefined;
    direction: 'asc' | 'desc' | 'none';
  };
}
interface DatatableStatePost711 {
  layerId: string;
  columns: Array<{
    columnId: string;
    width?: number;
    hidden?: boolean;
  }>;
  sorting?: {
    columnId: string | undefined;
    direction: 'asc' | 'desc' | 'none';
  };
}

/**
 * Removes the `lens_auto_date` subexpression from a stored expression
 * string. For example: aggConfigs={lens_auto_date aggConfigs="JSON string"}
 */
const removeLensAutoDate: SavedObjectMigrationFn<LensDocShapePre710, LensDocShapePre710> = (
  doc,
  context
) => {
  const expression = doc.attributes.expression;
  if (!expression) {
    return doc;
  }
  try {
    const ast = fromExpression(expression);
    const newChain: AstFunction[] = ast.chain.map((topNode) => {
      if (topNode.function !== 'lens_merge_tables') {
        return topNode;
      }
      return {
        ...topNode,
        arguments: {
          ...topNode.arguments,
          tables: (topNode.arguments.tables as Ast[]).map((middleNode) => {
            return {
              type: 'expression',
              chain: middleNode.chain.map((node) => {
                // Check for sub-expression in aggConfigs
                if (
                  node.function === 'esaggs' &&
                  typeof node.arguments.aggConfigs[0] !== 'string'
                ) {
                  return {
                    ...node,
                    arguments: {
                      ...node.arguments,
                      aggConfigs: (node.arguments.aggConfigs[0] as Ast).chain[0].arguments
                        .aggConfigs,
                    },
                  };
                }
                return node;
              }),
            };
          }),
        },
      };
    });

    return {
      ...doc,
      attributes: {
        ...doc.attributes,
        expression: toExpression({ ...ast, chain: newChain }),
      },
    };
  } catch (e) {
    context.log.warn(e.message);
    return { ...doc };
  }
};

/**
 * Adds missing timeField arguments to esaggs in the Lens expression
 */
const addTimeFieldToEsaggs: SavedObjectMigrationFn<LensDocShapePre710, LensDocShapePre710> = (
  doc,
  context
) => {
  const expression = doc.attributes.expression;
  if (!expression) {
    return doc;
  }

  try {
    const ast = fromExpression(expression);
    const newChain: AstFunction[] = ast.chain.map((topNode) => {
      if (topNode.function !== 'lens_merge_tables') {
        return topNode;
      }
      return {
        ...topNode,
        arguments: {
          ...topNode.arguments,
          tables: (topNode.arguments.tables as Ast[]).map((middleNode) => {
            return {
              type: 'expression',
              chain: middleNode.chain.map((node) => {
                // Skip if there are any timeField arguments already, because that indicates
                // the fix is already applied
                if (node.function !== 'esaggs' || node.arguments.timeFields) {
                  return node;
                }
                const timeFields: string[] = [];
                JSON.parse(node.arguments.aggConfigs[0] as string).forEach(
                  (agg: { type: string; params: { field: string } }) => {
                    if (agg.type !== 'date_histogram') {
                      return;
                    }
                    timeFields.push(agg.params.field);
                  }
                );
                return {
                  ...node,
                  arguments: {
                    ...node.arguments,
                    timeFields,
                  },
                };
              }),
            };
          }),
        },
      };
    });

    return {
      ...doc,
      attributes: {
        ...doc.attributes,
        expression: toExpression({ ...ast, chain: newChain }),
      },
    };
  } catch (e) {
    context.log.warn(e.message);
    return { ...doc };
  }
};

const removeInvalidAccessors: SavedObjectMigrationFn<
  LensDocShapePre710<XYStatePre77>,
  LensDocShapePre710<XYStatePost77>
> = (doc) => {
  const newDoc = cloneDeep(doc);
  if (newDoc.attributes.visualizationType === 'lnsXY') {
    const datasourceLayers = newDoc.attributes.state.datasourceStates.indexpattern.layers || {};
    const xyState = newDoc.attributes.state.visualization;
    (newDoc.attributes as LensDocShapePre710<XYStatePost77>).state.visualization.layers =
      xyState.layers.map((layer: XYLayerPre77) => {
        const layerId = layer.layerId;
        const datasource = datasourceLayers[layerId];
        return {
          ...layer,
          xAccessor: datasource?.columns[layer.xAccessor] ? layer.xAccessor : undefined,
          splitAccessor: datasource?.columns[layer.splitAccessor] ? layer.splitAccessor : undefined,
          accessors: layer.accessors.filter((accessor) => !!datasource?.columns[accessor]),
        };
      });
  }
  return newDoc;
};

const extractReferences: SavedObjectMigrationFn<LensDocShapePre710, LensDocShape> = ({
  attributes,
  references,
  ...docMeta
}) => {
  const savedObjectReferences: SavedObjectReference[] = [];
  // add currently selected index pattern to reference list
  savedObjectReferences.push({
    type: 'index-pattern',
    id: attributes.state.datasourceStates.indexpattern.currentIndexPatternId,
    name: 'indexpattern-datasource-current-indexpattern',
  });

  // add layer index patterns to list and remove index pattern ids from layers
  const persistableLayers: Record<
    string,
    Omit<
      LensDocShapePre710['state']['datasourceStates']['indexpattern']['layers'][string],
      'indexPatternId'
    >
  > = {};
  Object.entries(attributes.state.datasourceStates.indexpattern.layers).forEach(
    ([layerId, { indexPatternId, ...persistableLayer }]) => {
      savedObjectReferences.push({
        type: 'index-pattern',
        id: indexPatternId,
        name: `indexpattern-datasource-layer-${layerId}`,
      });
      persistableLayers[layerId] = persistableLayer;
    }
  );

  // add filter index patterns to reference list and remove index pattern ids from filter definitions
  const persistableFilters = attributes.state.filters.map((filterRow, i) => {
    if (!filterRow.meta || !filterRow.meta.index) {
      return filterRow;
    }
    const refName = `filter-index-pattern-${i}`;
    savedObjectReferences.push({
      name: refName,
      type: 'index-pattern',
      id: filterRow.meta.index,
    });
    return {
      ...filterRow,
      meta: {
        ...filterRow.meta,
        indexRefName: refName,
        index: undefined,
      },
    };
  });

  // put together new saved object format
  const newDoc: SavedObjectUnsanitizedDoc<LensDocShape> = {
    ...docMeta,
    references: savedObjectReferences,
    attributes: {
      visualizationType: attributes.visualizationType,
      title: attributes.title,
      state: {
        datasourceStates: {
          indexpattern: {
            layers: persistableLayers,
          },
        },
        visualization: attributes.state.visualization,
        query: attributes.state.query,
        filters: persistableFilters,
      },
    },
  };

  return newDoc;
};

const removeSuggestedPriority: SavedObjectMigrationFn<LensDocShape, LensDocShape> = (doc) => {
  const newDoc = cloneDeep(doc);
  const datasourceLayers = newDoc.attributes.state.datasourceStates.indexpattern.layers || {};
  newDoc.attributes.state.datasourceStates.indexpattern.layers = Object.fromEntries(
    Object.entries(datasourceLayers).map(([layerId, layer]) => {
      return [
        layerId,
        {
          ...layer,
          columns: Object.fromEntries(
            Object.entries(layer.columns).map(([columnId, column]) => {
              const copy = { ...column };
              delete copy.suggestedPriority;
              return [columnId, copy];
            })
          ),
        },
      ];
    })
  );
  return newDoc;
};

const transformTableState: SavedObjectMigrationFn<
  LensDocShape<DatatableStatePre711>,
  LensDocShape<DatatableStatePost711>
> = (doc) => {
  // nothing to do for non-datatable visualizations
  if (doc.attributes.visualizationType !== 'lnsDatatable')
    return doc as unknown as SavedObjectUnsanitizedDoc<LensDocShape<DatatableStatePost711>>;
  const oldState = doc.attributes.state.visualization;
  const layer = oldState.layers[0] || {
    layerId: '',
    columns: [],
  };
  // put together new saved object format
  const newDoc: SavedObjectUnsanitizedDoc<LensDocShape<DatatableStatePost711>> = {
    ...doc,
    attributes: {
      ...doc.attributes,
      state: {
        ...doc.attributes.state,
        visualization: {
          sorting: oldState.sorting,
          layerId: layer.layerId,
          columns: layer.columns.map((columnId) => ({ columnId })),
        },
      },
    },
  };
  return newDoc;
};

const renameOperationsForFormula: SavedObjectMigrationFn<
  LensDocShapePre712,
  LensDocShapePost712
> = (doc) => {
  const newDoc = cloneDeep(doc);
  return {
    ...newDoc,
    attributes: commonRenameOperationsForFormula(newDoc.attributes),
  };
};

const removeTimezoneDateHistogramParam: SavedObjectMigrationFn<LensDocShape713, LensDocShape714> = (
  doc
) => {
  const newDoc = cloneDeep(doc);
  return {
    ...newDoc,
    attributes: commonRemoveTimezoneDateHistogramParam(newDoc.attributes),
  };
};

const addLayerTypeToVisualization: SavedObjectMigrationFn<
  LensDocShape715<VisStatePre715>,
  LensDocShape715<VisStatePost715>
> = (doc) => {
  const newDoc = cloneDeep(doc);
  return { ...newDoc, attributes: commonUpdateVisLayerType(newDoc.attributes) };
};

const moveDefaultReversedPaletteToCustom: SavedObjectMigrationFn<
  LensDocShape715<VisState716>,
  LensDocShape715<VisState716>
> = (doc) => {
  const newDoc = cloneDeep(doc);
  return { ...newDoc, attributes: commonMakeReversePaletteAsCustom(newDoc.attributes) };
};

const renameFilterReferences: SavedObjectMigrationFn<LensDocShape715, LensDocShape810> = (doc) => {
  const newDoc = cloneDeep(doc);
  return { ...newDoc, attributes: commonRenameFilterReferences(newDoc.attributes) };
};

const renameRecordsField: SavedObjectMigrationFn<LensDocShape810, LensDocShape810> = (doc) => {
  const newDoc = cloneDeep(doc);
  return { ...newDoc, attributes: commonRenameRecordsField(newDoc.attributes) };
};

const addParentFormatter: SavedObjectMigrationFn<LensDocShape810, LensDocShape810> = (doc) => {
  const newDoc = cloneDeep(doc);
  return { ...newDoc, attributes: fixLensTopValuesCustomFormatting(newDoc.attributes) };
};

const setLastValueShowArrayValues: SavedObjectMigrationFn<LensDocShape810, LensDocShape810> = (
  doc
) => {
  return { ...doc, attributes: commonSetLastValueShowArrayValues(doc.attributes) };
};

const enhanceTableRowHeight: SavedObjectMigrationFn<
  LensDocShape810<VisState810>,
  LensDocShape810<VisState820>
> = (doc) => {
  const newDoc = cloneDeep(doc);
  return { ...newDoc, attributes: commonEnhanceTableRowHeight(newDoc.attributes) };
};

const setIncludeEmptyRowsDateHistogram: SavedObjectMigrationFn<LensDocShape810, LensDocShape810> = (
  doc
) => {
  return { ...doc, attributes: commonSetIncludeEmptyRowsDateHistogram(doc.attributes) };
};

const fixValueLabelsInXY: SavedObjectMigrationFn<
  LensDocShape830<XYVisualizationStatePre830>,
  LensDocShape830<XYVisualizationState830 | unknown>
> = (doc) => {
  const newDoc = cloneDeep(doc);
  return { ...newDoc, attributes: commonFixValueLabelsInXY(newDoc.attributes) };
};

const lockOldMetricVisSettings: SavedObjectMigrationFn<LensDocShape810, LensDocShape810> = (
  doc
) => ({ ...doc, attributes: commonLockOldMetricVisSettings(doc.attributes) });

const preserveOldLegendSizeDefault: SavedObjectMigrationFn<LensDocShape810, LensDocShape810> = (
  doc
) => ({ ...doc, attributes: commonPreserveOldLegendSizeDefault(doc.attributes) });

const addEventAnnotationType: SavedObjectMigrationFn<
  LensDocShape850<XYVisStatePre850>,
  LensDocShape850<VisState850>
> = (doc) => {
  const newDoc = cloneDeep(doc);
  return { ...newDoc, attributes: commonExplicitAnnotationType(newDoc.attributes) };
};

const addEventAnnotationDataViewReferences: SavedObjectMigrationFn<
  LensDocShape850<VisState850>,
  LensDocShape850<VisState850>
> = (doc) => ({
  ...doc,
  references: commonAnnotationAddDataViewIdReferences(doc.attributes, doc.references),
});

const migrateMetricIds: SavedObjectMigrationFn<LensDocShape850, LensDocShape850> = (doc) => ({
  ...doc,
  attributes: commonMigrateMetricIds(doc.attributes),
});

const migratePartitionChartGroups: SavedObjectMigrationFn<LensDocShape840, LensDocShape840> = (
  doc
) => ({
  ...doc,
  attributes: commonMigratePartitionChartGroups(
    doc.attributes as LensDocShape840<{
      shape: string;
      layers: Array<{ groups?: string[] }>;
    }>
  ),
});

const lensMigrations: SavedObjectMigrationMap = {
  '7.7.0': removeInvalidAccessors,
  // The order of these migrations matter, since the timefield migration relies on the aggConfigs
  // sitting directly on the esaggs as an argument and not a nested function (which lens_auto_date was).
  '7.8.0': (doc, context) => addTimeFieldToEsaggs(removeLensAutoDate(doc, context), context),
  '7.10.0': extractReferences,
  '7.11.0': removeSuggestedPriority,
  '7.12.0': transformTableState,
  '7.13.0': renameOperationsForFormula,
  '7.13.1': renameOperationsForFormula, // duplicate this migration in case a broken by value panel is added to the library
  '7.14.0': removeTimezoneDateHistogramParam,
  '7.15.0': addLayerTypeToVisualization,
  '7.16.0': moveDefaultReversedPaletteToCustom,
  '8.1.0': flow(renameFilterReferences, renameRecordsField, addParentFormatter),
  '8.2.0': flow(
    setLastValueShowArrayValues,
    setIncludeEmptyRowsDateHistogram,
    enhanceTableRowHeight
  ),
  '8.3.0': flow(lockOldMetricVisSettings, preserveOldLegendSizeDefault, fixValueLabelsInXY),
<<<<<<< HEAD
  '8.5.0': flow(migrateMetricIds, addEventAnnotationType, addEventAnnotationDataViewReferences),
=======
  '8.5.0': flow(migrateMetricIds, migratePartitionChartGroups),
>>>>>>> 04135d1f
};

export const getAllMigrations = (
  filterMigrations: MigrateFunctionsObject,
  dataViewMigrations: MigrateFunctionsObject,
  customVisualizationMigrations: CustomVisualizationMigrations
): SavedObjectMigrationMap =>
  mergeSavedObjectMigrationMaps(
    mergeSavedObjectMigrationMaps(
      mergeSavedObjectMigrationMaps(
        lensMigrations,
        getLensFilterMigrations(filterMigrations) as unknown as SavedObjectMigrationMap
      ),
      getLensCustomVisualizationMigrations(customVisualizationMigrations)
    ),
    getLensDataViewMigrations(dataViewMigrations) as unknown as SavedObjectMigrationMap
  );<|MERGE_RESOLUTION|>--- conflicted
+++ resolved
@@ -36,6 +36,7 @@
   VisState820,
   XYVisStatePre850,
   LensDocShape850,
+  LensDocShape840,
   VisState850,
 } from './types';
 import {
@@ -57,11 +58,8 @@
   commonExplicitAnnotationType,
   getLensDataViewMigrations,
   commonMigrateMetricIds,
-<<<<<<< HEAD
   commonAnnotationAddDataViewIdReferences,
-=======
   commonMigratePartitionChartGroups,
->>>>>>> 04135d1f
 } from './common_migrations';
 
 interface LensDocShapePre710<VisualizationState = unknown> {
@@ -576,11 +574,12 @@
     enhanceTableRowHeight
   ),
   '8.3.0': flow(lockOldMetricVisSettings, preserveOldLegendSizeDefault, fixValueLabelsInXY),
-<<<<<<< HEAD
-  '8.5.0': flow(migrateMetricIds, addEventAnnotationType, addEventAnnotationDataViewReferences),
-=======
-  '8.5.0': flow(migrateMetricIds, migratePartitionChartGroups),
->>>>>>> 04135d1f
+  '8.5.0': flow(
+    migrateMetricIds,
+    addEventAnnotationType,
+    addEventAnnotationDataViewReferences,
+    migratePartitionChartGroups
+  ),
 };
 
 export const getAllMigrations = (
