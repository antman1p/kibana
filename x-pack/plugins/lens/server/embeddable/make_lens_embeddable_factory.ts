/*
 * Copyright Elasticsearch B.V. and/or licensed to Elasticsearch B.V. under one
 * or more contributor license agreements. Licensed under the Elastic License
 * 2.0; you may not use this file except in compliance with the Elastic License
 * 2.0.
 */

import { EmbeddableRegistryDefinition } from '@kbn/embeddable-plugin/server';
import type { SerializableRecord } from '@kbn/utility-types';
import {
  mergeMigrationFunctionMaps,
  MigrateFunctionsObject,
} from '@kbn/kibana-utils-plugin/common';
import { SavedObjectReference } from '@kbn/core-saved-objects-common';
import { DOC_TYPE } from '../../common';
import {
  commonEnhanceTableRowHeight,
  commonPreserveOldLegendSizeDefault,
  commonFixValueLabelsInXY,
  commonLockOldMetricVisSettings,
  commonMakeReversePaletteAsCustom,
  commonRemoveTimezoneDateHistogramParam,
  commonRenameFilterReferences,
  commonRenameOperationsForFormula,
  commonRenameRecordsField,
  commonSetIncludeEmptyRowsDateHistogram,
  commonSetLastValueShowArrayValues,
  commonUpdateVisLayerType,
  getLensCustomVisualizationMigrations,
  getLensFilterMigrations,
<<<<<<< HEAD
  commonExplicitAnnotationType,
=======
  getLensDataViewMigrations,
>>>>>>> 1def7cba
  commonMigrateMetricIds,
  commonAnnotationAddDataViewIdReferences,
} from '../migrations/common_migrations';
import {
  CustomVisualizationMigrations,
  LensDocShape713,
  LensDocShape715,
  LensDocShape810,
  LensDocShape840,
  LensDocShapePre712,
  VisState716,
  VisState810,
  VisState840,
  VisStatePre715,
  VisStatePre830,
  XYVisStatePre840,
} from '../migrations/types';
import { extract, inject } from '../../common/embeddable_factory';

export const makeLensEmbeddableFactory =
  (
    getFilterMigrations: () => MigrateFunctionsObject,
    getDataViewMigrations: () => MigrateFunctionsObject,
    customVisualizationMigrations: CustomVisualizationMigrations
  ) =>
  (): EmbeddableRegistryDefinition => {
    return {
      id: DOC_TYPE,
      migrations: () =>
        mergeMigrationFunctionMaps(
          mergeMigrationFunctionMaps(
            mergeMigrationFunctionMaps(getLensFilterMigrations(getFilterMigrations()), {
              // This migration is run in 7.13.1 for `by value` panels because the 7.13 release window was missed.
              '7.13.1': (state) => {
                const lensState = state as unknown as { attributes: LensDocShapePre712 };
                const migratedLensState = commonRenameOperationsForFormula(lensState.attributes);
                return {
                  ...lensState,
                  attributes: migratedLensState,
                } as unknown as SerializableRecord;
              },
              '7.14.0': (state) => {
                const lensState = state as unknown as { attributes: LensDocShape713 };
                const migratedLensState = commonRemoveTimezoneDateHistogramParam(
                  lensState.attributes
                );
                return {
                  ...lensState,
                  attributes: migratedLensState,
                } as unknown as SerializableRecord;
              },
              '7.15.0': (state) => {
                const lensState = state as unknown as {
                  attributes: LensDocShape715<VisStatePre715>;
                };
                const migratedLensState = commonUpdateVisLayerType(lensState.attributes);
                return {
                  ...lensState,
                  attributes: migratedLensState,
                } as unknown as SerializableRecord;
              },
              '7.16.0': (state) => {
                const lensState = state as unknown as { attributes: LensDocShape715<VisState716> };
                const migratedLensState = commonMakeReversePaletteAsCustom(lensState.attributes);
                return {
                  ...lensState,
                  attributes: migratedLensState,
                } as unknown as SerializableRecord;
              },
              '8.1.0': (state) => {
                const lensState = state as unknown as { attributes: LensDocShape715 };
                const migratedLensState = commonRenameRecordsField(
                  commonRenameFilterReferences(lensState.attributes)
                );
                return {
                  ...lensState,
                  attributes: migratedLensState,
                } as unknown as SerializableRecord;
              },
              '8.2.0': (state) => {
                const lensState = state as unknown as {
                  attributes: LensDocShape810<VisState810>;
                };
                let migratedLensState = commonSetLastValueShowArrayValues(lensState.attributes);
                migratedLensState = commonEnhanceTableRowHeight(
                  migratedLensState as LensDocShape810<VisState810>
                );
                migratedLensState = commonSetIncludeEmptyRowsDateHistogram(migratedLensState);

<<<<<<< HEAD
              return {
                ...lensState,
                attributes: migratedLensState,
              } as unknown as SerializableRecord;
            },
            '8.3.0': (state) => {
              const lensState = state as unknown as { attributes: LensDocShape810<VisState810> };
              let migratedLensState = commonLockOldMetricVisSettings(lensState.attributes);
              migratedLensState = commonPreserveOldLegendSizeDefault(migratedLensState);
              migratedLensState = commonFixValueLabelsInXY(
                migratedLensState as LensDocShape810<VisStatePre830>
              );
              return {
                ...lensState,
                attributes: migratedLensState,
              } as unknown as SerializableRecord;
            },
            '8.5.0': (state) => {
              const lensState = state as unknown as {
                attributes: LensDocShape840<VisState840>;
                references: SavedObjectReference[] | undefined;
              };

              let migratedLensState = commonMigrateMetricIds(
                lensState.attributes
              ) as LensDocShape840<XYVisStatePre840>;
              migratedLensState = commonExplicitAnnotationType(migratedLensState);
              const migratedReferences = commonAnnotationAddDataViewIdReferences(
                migratedLensState as LensDocShape840<VisState840>,
                lensState.references
              );
              return {
                ...lensState,
                attributes: migratedLensState,
                references: migratedReferences,
              } as unknown as SerializableRecord;
            },
          }),
          getLensCustomVisualizationMigrations(customVisualizationMigrations)
=======
                return {
                  ...lensState,
                  attributes: migratedLensState,
                } as unknown as SerializableRecord;
              },
              '8.3.0': (state) => {
                const lensState = state as unknown as { attributes: LensDocShape810<VisState810> };
                let migratedLensState = commonLockOldMetricVisSettings(lensState.attributes);
                migratedLensState = commonPreserveOldLegendSizeDefault(migratedLensState);
                migratedLensState = commonFixValueLabelsInXY(
                  migratedLensState as LensDocShape810<VisStatePre830>
                );
                return {
                  ...lensState,
                  attributes: migratedLensState,
                } as unknown as SerializableRecord;
              },
              '8.5.0': (state) => {
                const lensState = state as unknown as { attributes: LensDocShape840<VisState840> };
                const migratedLensState = commonMigrateMetricIds(lensState.attributes);
                return {
                  ...lensState,
                  attributes: migratedLensState,
                } as unknown as SerializableRecord;
              },
            }),
            getLensCustomVisualizationMigrations(customVisualizationMigrations)
          ),
          getLensDataViewMigrations(getDataViewMigrations())
>>>>>>> 1def7cba
        ),
      extract,
      inject,
    };
  };<|MERGE_RESOLUTION|>--- conflicted
+++ resolved
@@ -28,11 +28,8 @@
   commonUpdateVisLayerType,
   getLensCustomVisualizationMigrations,
   getLensFilterMigrations,
-<<<<<<< HEAD
   commonExplicitAnnotationType,
-=======
   getLensDataViewMigrations,
->>>>>>> 1def7cba
   commonMigrateMetricIds,
   commonAnnotationAddDataViewIdReferences,
 } from '../migrations/common_migrations';
@@ -122,47 +119,6 @@
                 );
                 migratedLensState = commonSetIncludeEmptyRowsDateHistogram(migratedLensState);
 
-<<<<<<< HEAD
-              return {
-                ...lensState,
-                attributes: migratedLensState,
-              } as unknown as SerializableRecord;
-            },
-            '8.3.0': (state) => {
-              const lensState = state as unknown as { attributes: LensDocShape810<VisState810> };
-              let migratedLensState = commonLockOldMetricVisSettings(lensState.attributes);
-              migratedLensState = commonPreserveOldLegendSizeDefault(migratedLensState);
-              migratedLensState = commonFixValueLabelsInXY(
-                migratedLensState as LensDocShape810<VisStatePre830>
-              );
-              return {
-                ...lensState,
-                attributes: migratedLensState,
-              } as unknown as SerializableRecord;
-            },
-            '8.5.0': (state) => {
-              const lensState = state as unknown as {
-                attributes: LensDocShape840<VisState840>;
-                references: SavedObjectReference[] | undefined;
-              };
-
-              let migratedLensState = commonMigrateMetricIds(
-                lensState.attributes
-              ) as LensDocShape840<XYVisStatePre840>;
-              migratedLensState = commonExplicitAnnotationType(migratedLensState);
-              const migratedReferences = commonAnnotationAddDataViewIdReferences(
-                migratedLensState as LensDocShape840<VisState840>,
-                lensState.references
-              );
-              return {
-                ...lensState,
-                attributes: migratedLensState,
-                references: migratedReferences,
-              } as unknown as SerializableRecord;
-            },
-          }),
-          getLensCustomVisualizationMigrations(customVisualizationMigrations)
-=======
                 return {
                   ...lensState,
                   attributes: migratedLensState,
@@ -181,18 +137,29 @@
                 } as unknown as SerializableRecord;
               },
               '8.5.0': (state) => {
-                const lensState = state as unknown as { attributes: LensDocShape840<VisState840> };
-                const migratedLensState = commonMigrateMetricIds(lensState.attributes);
+                const lensState = state as unknown as {
+                  attributes: LensDocShape840<VisState840>;
+                  references: SavedObjectReference[] | undefined;
+                };
+
+                let migratedLensState = commonMigrateMetricIds(
+                  lensState.attributes
+                ) as LensDocShape840<XYVisStatePre840>;
+                migratedLensState = commonExplicitAnnotationType(migratedLensState);
+                const migratedReferences = commonAnnotationAddDataViewIdReferences(
+                  migratedLensState as LensDocShape840<VisState840>,
+                  lensState.references
+                );
                 return {
                   ...lensState,
                   attributes: migratedLensState,
+                  references: migratedReferences,
                 } as unknown as SerializableRecord;
               },
             }),
             getLensCustomVisualizationMigrations(customVisualizationMigrations)
           ),
           getLensDataViewMigrations(getDataViewMigrations())
->>>>>>> 1def7cba
         ),
       extract,
       inject,
