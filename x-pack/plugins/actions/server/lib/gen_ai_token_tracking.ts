/*
 * Copyright Elasticsearch B.V. and/or licensed to Elasticsearch B.V. under one
 * or more contributor license agreements. Licensed under the Elastic License
 * 2.0; you may not use this file except in compliance with the Elastic License
 * 2.0.
 */

import { PassThrough, Readable } from 'stream';
import { Logger } from '@kbn/logging';
import { Stream } from 'openai/streaming';
import { ChatCompletionChunk } from 'openai/resources/chat/completions';
import {
  InvokeAsyncIteratorBody,
  getTokenCountFromInvokeAsyncIterator,
} from './get_token_count_from_invoke_async_iterator';
import { getTokenCountFromBedrockInvoke } from './get_token_count_from_bedrock_invoke';
import { ActionTypeExecutorRawResult } from '../../common';
import { getTokenCountFromOpenAIStream } from './get_token_count_from_openai_stream';
import {
  getTokenCountFromInvokeStream,
  InvokeBody,
  parseGeminiStreamForUsageMetadata,
} from './get_token_count_from_invoke_stream';

interface OwnProps {
  actionTypeId: string;
  logger: Logger;
  result: ActionTypeExecutorRawResult<unknown>;
  validatedParams: Record<string, unknown>;
}
/*
 * Calculates the total, prompt, and completion token counts from different types of responses.
 * It handles both streamed and non-streamed responses from OpenAI and Bedrock.
 * It returns null if it cannot calculate the token counts.
 * @param actionTypeId the action type id
 * @param logger the logger
 * @param result the result from the action executor
 * @param validatedParams the validated params from the action executor
 */
export const getGenAiTokenTracking = async ({
  actionTypeId,
  logger,
  result,
  validatedParams,
}: OwnProps): Promise<{
  total_tokens: number;
  prompt_tokens: number;
  completion_tokens: number;
} | null> => {
  // this is an async iterator from the OpenAI sdk
  if (validatedParams.subAction === 'invokeAsyncIterator' && actionTypeId === '.gen-ai') {
    try {
      const data = result.data as {
        consumerStream: Stream<ChatCompletionChunk>;
        tokenCountStream: Stream<ChatCompletionChunk>;
      };
      // the async interator is teed in the subaction response, double check that it has two streams
      if (data.tokenCountStream) {
        const { total, prompt, completion } = await getTokenCountFromInvokeAsyncIterator({
          streamIterable: data.tokenCountStream,
          body: (validatedParams as { subActionParams: InvokeAsyncIteratorBody }).subActionParams,
          logger,
        });
        return {
          total_tokens: total,
          prompt_tokens: prompt,
          completion_tokens: completion,
        };
      }
      logger.error(
        'Failed to calculate tokens from Invoke Async Iterator subaction streaming response - unexpected response from actions client'
      );
      return {
        total_tokens: 0,
        prompt_tokens: 0,
        completion_tokens: 0,
      };
    } catch (e) {
      logger.error(
        'Failed to calculate tokens from Invoke Async Iterator subaction streaming response'
      );
      logger.error(e);
      // silently fail and null is returned at bottom of fuction
    }
  }

  // this is a streamed Gemini response, using the subAction invokeStream to stream the response as a simple string
  if (
    validatedParams.subAction === 'invokeStream' &&
    result.data instanceof Readable &&
    actionTypeId === '.gemini'
  ) {
    try {
      const { totalTokenCount, promptTokenCount, candidatesTokenCount } =
        await parseGeminiStreamForUsageMetadata({
          responseStream: result.data.pipe(new PassThrough()),
          logger,
        });

      return {
        total_tokens: totalTokenCount,
        prompt_tokens: promptTokenCount,
        completion_tokens: candidatesTokenCount,
      };
    } catch (e) {
      logger.error('Failed to calculate tokens from Invoke Stream subaction streaming response');
      logger.error(e);
      // silently fail and null is returned at bottom of fuction
    }
  }

  // this is a streamed OpenAI or Bedrock response, using the subAction invokeStream to stream the response as a simple string
  if (
    validatedParams.subAction === 'invokeStream' &&
    result.data instanceof Readable &&
    actionTypeId !== '.gemini'
  ) {
    try {
      const { total, prompt, completion } = await getTokenCountFromInvokeStream({
        responseStream: result.data.pipe(new PassThrough()),
        actionTypeId,
        body: (validatedParams as { subActionParams: InvokeBody }).subActionParams,
        logger,
      });
      return {
        total_tokens: total,
        prompt_tokens: prompt,
        completion_tokens: completion,
      };
    } catch (e) {
      logger.error('Failed to calculate tokens from Invoke Stream subaction streaming response');
      logger.error(e);
      // silently fail and null is returned at bottom of fuction
    }
  }

  // this is a streamed OpenAI response, which did not use the subAction invokeStream
  if (actionTypeId === '.gen-ai' && result.data instanceof Readable) {
    try {
      const { total, prompt, completion } = await getTokenCountFromOpenAIStream({
        responseStream: result.data.pipe(new PassThrough()),
        body: (validatedParams as { subActionParams: { body: string } }).subActionParams.body,
        logger,
      });
      return {
        total_tokens: total,
        prompt_tokens: prompt,
        completion_tokens: completion,
      };
    } catch (e) {
      logger.error('Failed to calculate tokens from streaming response');
      logger.error(e);
      // silently fail and null is returned at bottom of fuction
    }
  }

<<<<<<< HEAD
  // this is a non-streamed OpenAI response, which comes with the usage object
=======
  // this is a non-streamed OpenAI PKI response, which comes with the usage object
>>>>>>> 8445d395
  if (actionTypeId === '.gen-ai') {
    const data = result.data as unknown as {
      usage: { prompt_tokens?: number; completion_tokens?: number; total_tokens?: number };
    };
    if (data.usage == null) {
      logger.error('Response did not contain usage object');
      return null;
    }
    return {
      total_tokens: data.usage?.total_tokens ?? 0,
      prompt_tokens: data.usage?.prompt_tokens ?? 0,
      completion_tokens: data.usage?.completion_tokens ?? 0,
    };
  }

  // this is a non-streamed Bedrock response
  if (
    actionTypeId === '.bedrock' &&
    (validatedParams.subAction === 'run' || validatedParams.subAction === 'test')
  ) {
    try {
      const rData = result.data as unknown as {
        completion: string;
        usage?: { input_tokens: number; output_tokens: number };
      };
      if (typeof rData.completion === 'string') {
        const { total, prompt, completion } = await getTokenCountFromBedrockInvoke({
          response: rData.completion,
          body: (validatedParams as { subActionParams: { body: string } }).subActionParams.body,
          usage: rData.usage,
        });

        return {
          total_tokens: total,
          prompt_tokens: prompt,
          completion_tokens: completion,
        };
      } else {
        logger.error('Response from Bedrock run response did not contain completion string');
        return {
          total_tokens: 0,
          prompt_tokens: 0,
          completion_tokens: 0,
        };
      }
    } catch (e) {
      logger.error('Failed to calculate tokens from Bedrock run response');
      logger.error(e);
    }
  }

  // Process non-streamed Gemini response from `usageMetadata` object
  if (actionTypeId === '.gemini') {
    const data = result.data as unknown as {
      usageMetadata: {
        promptTokenCount?: number;
        candidatesTokenCount?: number;
        totalTokenCount?: number;
      };
    };
    if (data.usageMetadata == null) {
      logger.error('Response did not contain usage metadata object');
      return null;
    }
    return {
      total_tokens: data.usageMetadata?.totalTokenCount ?? 0,
      prompt_tokens: data.usageMetadata?.promptTokenCount ?? 0,
      completion_tokens: data.usageMetadata?.candidatesTokenCount ?? 0,
    };
  }

  // this is a non-streamed Bedrock response used by security solution
  if (actionTypeId === '.bedrock' && validatedParams.subAction === 'invokeAI') {
    try {
      const rData = result.data as unknown as {
        message: string;
        usage?: { input_tokens: number; output_tokens: number };
      };

      if (typeof rData.message === 'string') {
        const { total, prompt, completion } = await getTokenCountFromBedrockInvoke({
          response: rData.message,
          body: JSON.stringify({
            prompt: (
              validatedParams as { subActionParams: { messages: Array<{ content: string }> } }
            ).subActionParams.messages[0].content,
          }),
          usage: rData.usage,
        });

        return {
          total_tokens: total,
          prompt_tokens: prompt,
          completion_tokens: completion,
        };
      } else {
        logger.error('Response from Bedrock invoke response did not contain message string');
        return {
          total_tokens: 0,
          prompt_tokens: 0,
          completion_tokens: 0,
        };
      }
    } catch (e) {
      logger.error('Failed to calculate tokens from Bedrock invoke response');
      logger.error(e);
      // silently fail and null is returned at bottom of function
    }
  }
  return null;
};

export const shouldTrackGenAiToken = (actionTypeId: string) =>
<<<<<<< HEAD
  actionTypeId === '.gen-ai' ||
  actionTypeId === '.bedrock' ||
  actionTypeId === '.gemini';
=======
  actionTypeId === '.gen-ai' || actionTypeId === '.bedrock' || actionTypeId === '.gemini';
>>>>>>> 8445d395
<|MERGE_RESOLUTION|>--- conflicted
+++ resolved
@@ -154,11 +154,7 @@
     }
   }
 
-<<<<<<< HEAD
   // this is a non-streamed OpenAI response, which comes with the usage object
-=======
-  // this is a non-streamed OpenAI PKI response, which comes with the usage object
->>>>>>> 8445d395
   if (actionTypeId === '.gen-ai') {
     const data = result.data as unknown as {
       usage: { prompt_tokens?: number; completion_tokens?: number; total_tokens?: number };
@@ -272,10 +268,4 @@
 };
 
 export const shouldTrackGenAiToken = (actionTypeId: string) =>
-<<<<<<< HEAD
-  actionTypeId === '.gen-ai' ||
-  actionTypeId === '.bedrock' ||
-  actionTypeId === '.gemini';
-=======
-  actionTypeId === '.gen-ai' || actionTypeId === '.bedrock' || actionTypeId === '.gemini';
->>>>>>> 8445d395
+  actionTypeId === '.gen-ai' || actionTypeId === '.bedrock' || actionTypeId === '.gemini';